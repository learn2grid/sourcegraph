package database

import (
	"context"
	"database/sql"
	"encoding/json"
	"fmt"
	"net"
	"os"
	"strconv"
	"strings"
	"time"

	regexpsyntax "github.com/grafana/regexp/syntax"
	"github.com/keegancsmith/sqlf"
	"github.com/lib/pq"
	"github.com/prometheus/client_golang/prometheus"
	"github.com/prometheus/client_golang/prometheus/promauto"

	"github.com/sourcegraph/log"

	"github.com/sourcegraph/sourcegraph/internal/actor"
	"github.com/sourcegraph/sourcegraph/internal/api"
	"github.com/sourcegraph/sourcegraph/internal/conf"
	"github.com/sourcegraph/sourcegraph/internal/conf/reposource"
	"github.com/sourcegraph/sourcegraph/internal/database/basestore"
	"github.com/sourcegraph/sourcegraph/internal/database/dbutil"
	"github.com/sourcegraph/sourcegraph/internal/env"
	"github.com/sourcegraph/sourcegraph/internal/extsvc"
	"github.com/sourcegraph/sourcegraph/internal/extsvc/awscodecommit"
	"github.com/sourcegraph/sourcegraph/internal/extsvc/bitbucketcloud"
	"github.com/sourcegraph/sourcegraph/internal/extsvc/bitbucketserver"
	"github.com/sourcegraph/sourcegraph/internal/extsvc/gerrit"
	"github.com/sourcegraph/sourcegraph/internal/extsvc/github"
	"github.com/sourcegraph/sourcegraph/internal/extsvc/gitlab"
	"github.com/sourcegraph/sourcegraph/internal/extsvc/gitolite"
	"github.com/sourcegraph/sourcegraph/internal/extsvc/pagure"
	"github.com/sourcegraph/sourcegraph/internal/extsvc/perforce"
	"github.com/sourcegraph/sourcegraph/internal/extsvc/phabricator"
	"github.com/sourcegraph/sourcegraph/internal/trace"
	"github.com/sourcegraph/sourcegraph/internal/types"
	"github.com/sourcegraph/sourcegraph/lib/errors"
)

type RepoNotFoundErr struct {
	ID         api.RepoID
	Name       api.RepoName
	HashedName api.RepoHashedName
}

func (e *RepoNotFoundErr) Error() string {
	if e.Name != "" {
		return fmt.Sprintf("repo not found: name=%q", e.Name)
	}
	if e.ID != 0 {
		return fmt.Sprintf("repo not found: id=%d", e.ID)
	}
	return "repo not found"
}

func (e *RepoNotFoundErr) NotFound() bool {
	return true
}

type RepoStore interface {
	basestore.ShareableStore
	Transact(context.Context) (RepoStore, error)
	With(basestore.ShareableStore) RepoStore
	Query(ctx context.Context, query *sqlf.Query) (*sql.Rows, error)
	Done(error) error

	Count(context.Context, ReposListOptions) (int, error)
	Create(context.Context, ...*types.Repo) error
	Delete(context.Context, ...api.RepoID) error
	Get(context.Context, api.RepoID) (*types.Repo, error)
	GetByIDs(context.Context, ...api.RepoID) ([]*types.Repo, error)
	GetByName(context.Context, api.RepoName) (*types.Repo, error)
	GetByHashedName(context.Context, api.RepoHashedName) (*types.Repo, error)
	GetFirstRepoNameByCloneURL(context.Context, string) (api.RepoName, error)
	GetReposSetByIDs(context.Context, ...api.RepoID) (map[api.RepoID]*types.Repo, error)
	List(context.Context, ReposListOptions) ([]*types.Repo, error)
	ListIndexableRepos(context.Context, ListIndexableReposOptions) ([]types.MinimalRepo, error)
	ListMinimalRepos(context.Context, ReposListOptions) ([]types.MinimalRepo, error)
	Metadata(context.Context, ...api.RepoID) ([]*types.SearchedRepo, error)
	StreamMinimalRepos(context.Context, ReposListOptions, func(*types.MinimalRepo)) error
}

var _ RepoStore = (*repoStore)(nil)

// repoStore handles access to the repo table
type repoStore struct {
	// logger is a standardized, strongly-typed, and structured logging interface
	// Production output from this logger (SRC_LOG_FORMAT=json) complies with the OpenTelemetry log data model
	logger log.Logger
	*basestore.Store
}

// ReposWith instantiates and returns a new RepoStore using the other
// store handle.
func ReposWith(logger log.Logger, other basestore.ShareableStore) RepoStore {
	return &repoStore{
		logger: logger,
		Store:  basestore.NewWithHandle(other.Handle()),
	}
}

func (s *repoStore) With(other basestore.ShareableStore) RepoStore {
	return &repoStore{logger: s.logger, Store: s.Store.With(other)}
}

func (s *repoStore) Transact(ctx context.Context) (RepoStore, error) {
	txBase, err := s.Store.Transact(ctx)
	return &repoStore{logger: s.logger, Store: txBase}, err
}

// Get finds and returns the repo with the given repository ID from the database.
// When a repo isn't found or has been blocked, an error is returned.
func (s *repoStore) Get(ctx context.Context, id api.RepoID) (_ *types.Repo, err error) {
	tr, ctx := trace.New(ctx, "repos.Get", "")
	defer func() {
		tr.SetError(err)
		tr.Finish()
	}()

	repos, err := s.listRepos(ctx, tr, ReposListOptions{
		IDs:            []api.RepoID{id},
		LimitOffset:    &LimitOffset{Limit: 1},
		IncludeBlocked: true,
	})
	if err != nil {
		return nil, err
	}

	if len(repos) == 0 {
		return nil, &RepoNotFoundErr{ID: id}
	}

	repo := repos[0]

	return repo, repo.IsBlocked()
}

var counterAccessGranted = promauto.NewCounter(prometheus.CounterOpts{
	Name: "src_access_granted_private_repo",
	Help: "metric to measure the impact of logging access granted to private repos",
})

<<<<<<< HEAD
func logPrivateRepoAccessGranted(ctx context.Context, logger log.Logger, db dbutil.DB, ids []api.RepoID) {
=======
func logPrivateRepoAccessGranted(ctx context.Context, db DB, ids []api.RepoID) {
>>>>>>> 7f1aa182
	if disabled, _ := strconv.ParseBool(os.Getenv("SRC_DISABLE_LOG_PRIVATE_REPO_ACCESS")); disabled {
		return
	}

	a := actor.FromContext(ctx)
	arg, _ := json.Marshal(struct {
		Resource string       `json:"resource"`
		Service  string       `json:"service"`
		Repos    []api.RepoID `json:"repo_ids"`
	}{
		Resource: "db.repo",
		Service:  env.MyName,
		Repos:    ids,
	})

	event := &SecurityEvent{
		Name:            SecurityEventNameAccessGranted,
		URL:             "",
		UserID:          uint32(a.UID),
		AnonymousUserID: "",
		Argument:        arg,
		Source:          "BACKEND",
		Timestamp:       time.Now(),
	}

	// If this event was triggered by an internal actor we need to ensure that at
	// least the UserID or AnonymousUserID field are set so that we don't trigger
	// the security_event_logs_check_has_user constraint
	if a.Internal {
		event.AnonymousUserID = "internal"
	}

<<<<<<< HEAD
	NewDB(logger, db).SecurityEventLogs().LogEvent(ctx, event)
=======
	db.SecurityEventLogs().LogEvent(ctx, event)
>>>>>>> 7f1aa182
}

// GetByName returns the repository with the given nameOrUri from the
// database, or an error. If we have a match on name and uri, we prefer the
// match on name.
//
// Name is the name for this repository (e.g., "github.com/user/repo"). It is
// the same as URI, unless the user configures a non-default
// repositoryPathPattern.
//
// When a repo isn't found or has been blocked, an error is returned.
func (s *repoStore) GetByName(ctx context.Context, nameOrURI api.RepoName) (_ *types.Repo, err error) {
	tr, ctx := trace.New(ctx, "repos.GetByName", "")
	defer func() {
		tr.SetError(err)
		tr.Finish()
	}()

	repos, err := s.listRepos(ctx, tr, ReposListOptions{
		Names:          []string{string(nameOrURI)},
		LimitOffset:    &LimitOffset{Limit: 1},
		IncludeBlocked: true,
	})
	if err != nil {
		return nil, err
	}

	if len(repos) == 1 {
		return repos[0], repos[0].IsBlocked()
	}

	// We don't fetch in the same SQL query since uri is not unique and could
	// conflict with a name. We prefer returning the matching name if it
	// exists.
	repos, err = s.listRepos(ctx, tr, ReposListOptions{
		URIs:           []string{string(nameOrURI)},
		LimitOffset:    &LimitOffset{Limit: 1},
		IncludeBlocked: true,
	})
	if err != nil {
		return nil, err
	}

	if len(repos) == 0 {
		return nil, &RepoNotFoundErr{Name: nameOrURI}
	}

	return repos[0], repos[0].IsBlocked()
}

// GetByHashedName returns the repository with the given hashedName from the database, or an error.
// RepoHashedName is the repository hashed name.
// When a repo isn't found or has been blocked, an error is returned.
func (s *repoStore) GetByHashedName(ctx context.Context, repoHashedName api.RepoHashedName) (_ *types.Repo, err error) {
	tr, ctx := trace.New(ctx, "repos.GetByHashedName", "")
	defer func() {
		tr.SetError(err)
		tr.Finish()
	}()

	repos, err := s.listRepos(ctx, tr, ReposListOptions{
		HashedName:     string(repoHashedName),
		LimitOffset:    &LimitOffset{Limit: 1},
		IncludeBlocked: true,
	})
	if err != nil {
		return nil, err
	}

	if len(repos) == 0 {
		return nil, &RepoNotFoundErr{HashedName: repoHashedName}
	}

	return repos[0], repos[0].IsBlocked()
}

// GetByIDs returns a list of repositories by given IDs. The number of results list could be less
// than the candidate list due to no repository is associated with some IDs.
func (s *repoStore) GetByIDs(ctx context.Context, ids ...api.RepoID) (_ []*types.Repo, err error) {
	tr, ctx := trace.New(ctx, "repos.GetByIDs", "")
	defer func() {
		tr.SetError(err)
		tr.Finish()
	}()

	// listRepos will return a list of all repos if we pass in an empty ID list,
	// so it is better to just return here rather than leak repo info.
	if len(ids) == 0 {
		return []*types.Repo{}, nil
	}
	return s.listRepos(ctx, tr, ReposListOptions{IDs: ids})
}

// GetReposSetByIDs returns a map of repositories with the given IDs, indexed by their IDs. The number of results
// entries could be less than the candidate list due to no repository is associated with some IDs.
func (s *repoStore) GetReposSetByIDs(ctx context.Context, ids ...api.RepoID) (map[api.RepoID]*types.Repo, error) {
	repos, err := s.GetByIDs(ctx, ids...)
	if err != nil {
		return nil, err
	}

	repoMap := make(map[api.RepoID]*types.Repo, len(repos))
	for _, r := range repos {
		repoMap[r.ID] = r
	}

	return repoMap, nil
}

func (s *repoStore) Count(ctx context.Context, opt ReposListOptions) (ct int, err error) {
	tr, ctx := trace.New(ctx, "repos.Count", "")
	defer func() {
		if err != nil {
			tr.SetError(err)
		}
		tr.Finish()
	}()

	opt.Select = []string{"COUNT(*)"}
	opt.OrderBy = nil
	opt.LimitOffset = nil

	err = s.list(ctx, tr, opt, func(rows *sql.Rows) error {
		return rows.Scan(&ct)
	})

	return ct, err
}

// Metadata returns repo metadata used to decorate search results. The returned slice may be smaller than the
// number of IDs given if a repo with the given ID does not exist.
func (s *repoStore) Metadata(ctx context.Context, ids ...api.RepoID) (_ []*types.SearchedRepo, err error) {
	tr, ctx := trace.New(ctx, "repos.Metadata", "")
	defer func() {
		tr.SetError(err)
		tr.Finish()
	}()

	opts := ReposListOptions{
		IDs: ids,
		// Return a limited subset of fields
		Select: []string{
			"repo.id",
			"repo.name",
			"repo.description",
			"repo.fork",
			"repo.archived",
			"repo.private",
			"repo.stars",
			"gr.last_fetched",
		},
		// Required so gr.last_fetched is select-able
		joinGitserverRepos: true,
	}

	res := make([]*types.SearchedRepo, 0, len(ids))
	scanMetadata := func(rows *sql.Rows) error {
		var r types.SearchedRepo
		if err := rows.Scan(
			&r.ID,
			&r.Name,
			&dbutil.NullString{S: &r.Description},
			&r.Fork,
			&r.Archived,
			&r.Private,
			&dbutil.NullInt{N: &r.Stars},
			&r.LastFetched,
		); err != nil {
			return err
		}

		res = append(res, &r)
		return nil
	}

	return res, errors.Wrap(s.list(ctx, tr, opts, scanMetadata), "fetch metadata")
}

const listReposQueryFmtstr = `
-- source: internal/database/repos.go:list
%%s -- Populates "queryPrefix", i.e. CTEs
SELECT %s
FROM repo
%%s
WHERE
	%%s   -- Populates "queryConds"
	AND
	(%%s) -- Populates "authzConds"
%%s       -- Populates "querySuffix"
`

const getSourcesByRepoQueryStr = `
(
	SELECT
		json_agg(
		json_build_object(
			'CloneURL', esr.clone_url,
			'ID', esr.external_service_id,
			'Kind', LOWER(svcs.kind)
		)
		)
	FROM external_service_repos AS esr
	JOIN external_services AS svcs ON esr.external_service_id = svcs.id
	WHERE
		esr.repo_id = repo.id
		AND
		svcs.deleted_at IS NULL
)
`

var minimalRepoColumns = []string{
	"repo.id",
	"repo.name",
	"repo.private",
	"repo.stars",
}

var repoColumns = []string{
	"repo.id",
	"repo.name",
	"repo.private",
	"repo.external_id",
	"repo.external_service_type",
	"repo.external_service_id",
	"repo.uri",
	"repo.description",
	"repo.fork",
	"repo.archived",
	"repo.stars",
	"repo.created_at",
	"repo.updated_at",
	"repo.deleted_at",
	"repo.metadata",
	"repo.blocked",
}

func scanRepo(logger log.Logger, rows *sql.Rows, r *types.Repo) (err error) {
	var sources dbutil.NullJSONRawMessage
	var metadata json.RawMessage
	var blocked dbutil.NullJSONRawMessage

	err = rows.Scan(
		&r.ID,
		&r.Name,
		&r.Private,
		&dbutil.NullString{S: &r.ExternalRepo.ID},
		&dbutil.NullString{S: &r.ExternalRepo.ServiceType},
		&dbutil.NullString{S: &r.ExternalRepo.ServiceID},
		&dbutil.NullString{S: &r.URI},
		&dbutil.NullString{S: &r.Description},
		&r.Fork,
		&r.Archived,
		&dbutil.NullInt{N: &r.Stars},
		&r.CreatedAt,
		&dbutil.NullTime{Time: &r.UpdatedAt},
		&dbutil.NullTime{Time: &r.DeletedAt},
		&metadata,
		&blocked,
		&sources,
	)
	if err != nil {
		return err
	}

	if blocked.Raw != nil {
		r.Blocked = &types.RepoBlock{}
		if err = json.Unmarshal(blocked.Raw, r.Blocked); err != nil {
			return err
		}
	}

	type sourceInfo struct {
		ID       int64
		CloneURL string
		Kind     string
	}
	r.Sources = make(map[string]*types.SourceInfo)

	if sources.Raw != nil {
		var srcs []sourceInfo
		if err = json.Unmarshal(sources.Raw, &srcs); err != nil {
			return errors.Wrap(err, "scanRepo: failed to unmarshal sources")
		}
		for _, src := range srcs {
			urn := extsvc.URN(src.Kind, src.ID)
			r.Sources[urn] = &types.SourceInfo{
				ID:       urn,
				CloneURL: src.CloneURL,
			}
		}
	}

	typ, ok := extsvc.ParseServiceType(r.ExternalRepo.ServiceType)
	if !ok {
		logger.Warn("failed to parse service type", log.String("r.ExternalRepo.ServiceType", r.ExternalRepo.ServiceType))
		return nil
	}
	switch typ {
	case extsvc.TypeGitHub:
		r.Metadata = new(github.Repository)
	case extsvc.TypeGitLab:
		r.Metadata = new(gitlab.Project)
	case extsvc.TypeGerrit:
		r.Metadata = new(gerrit.Project)
	case extsvc.TypeBitbucketServer:
		r.Metadata = new(bitbucketserver.Repo)
	case extsvc.TypeBitbucketCloud:
		r.Metadata = new(bitbucketcloud.Repo)
	case extsvc.TypeAWSCodeCommit:
		r.Metadata = new(awscodecommit.Repository)
	case extsvc.TypeGitolite:
		r.Metadata = new(gitolite.Repo)
	case extsvc.TypePerforce:
		r.Metadata = new(perforce.Depot)
	case extsvc.TypePhabricator:
		r.Metadata = new(phabricator.Repo)
	case extsvc.TypePagure:
		r.Metadata = new(pagure.Project)
	case extsvc.TypeOther:
		r.Metadata = new(extsvc.OtherRepoMetadata)
	case extsvc.TypeJVMPackages:
		r.Metadata = new(reposource.MavenMetadata)
	case extsvc.TypeNpmPackages:
		r.Metadata = new(reposource.NpmMetadata)
	case extsvc.TypeGoModules:
		r.Metadata = &struct{}{}
	case extsvc.TypePythonPackages:
		r.Metadata = &struct{}{}
	case extsvc.TypeRustPackages:
		r.Metadata = &struct{}{}
	default:
		logger.Warn("unknown service type", log.String("type", typ))
		return nil
	}

	if err = json.Unmarshal(metadata, r.Metadata); err != nil {
		return errors.Wrapf(err, "scanRepo: failed to unmarshal %q metadata", typ)
	}

	return nil
}

// ReposListOptions specifies the options for listing repositories.
//
// Query and IncludePatterns/ExcludePatterns may not be used together.
type ReposListOptions struct {
	// What to select of each row.
	Select []string

	// Query specifies a search query for repositories. If specified, then the Sort and
	// Direction options are ignored
	Query string

	// IncludePatterns is a list of regular expressions, all of which must match all
	// repositories returned in the list.
	IncludePatterns []string

	// ExcludePattern is a regular expression that must not match any repository
	// returned in the list.
	ExcludePattern string

	// CaseSensitivePatterns determines if IncludePatterns and ExcludePattern are treated
	// with case sensitivity or not.
	CaseSensitivePatterns bool

	// Names is a list of repository names used to limit the results to that
	// set of repositories.
	// Note: This is currently used for version contexts. In future iterations,
	// version contexts may have their own table
	// and this may be replaced by the version context name.
	Names []string

	// HashedName is a repository hashed name used to limit the results to that repository.
	HashedName string

	// URIs selects any repos in the given set of URIs (i.e. uri column)
	URIs []string

	// IDs of repos to list. When zero-valued, this is omitted from the predicate set.
	IDs []api.RepoID

	// UserID, if non zero, will limit the set of results to repositories added by the user
	// through external services. Mutually exclusive with the ExternalServiceIDs and SearchContextID options.
	UserID int32

	// OrgID, if non zero, will limit the set of results to repositories owned by the organization
	// through external services. Mutually exclusive with the ExternalServiceIDs and SearchContextID options.
	OrgID int32

	// SearchContextID, if non zero, will limit the set of results to repositories listed in
	// the search context.
	SearchContextID int64

	// ExternalServiceIDs, if non empty, will only return repos added by the given external services.
	// The id is that of the external_services table NOT the external_service_id in the repo table
	// Mutually exclusive with the UserID option.
	ExternalServiceIDs []int64

	// ExternalRepos of repos to list. When zero-valued, this is omitted from the predicate set.
	ExternalRepos []api.ExternalRepoSpec

	// ExternalRepoIncludeContains is the list of specs to include repos using
	// SIMILAR TO matching. When zero-valued, this is omitted from the predicate set.
	ExternalRepoIncludeContains []api.ExternalRepoSpec

	// ExternalRepoExcludeContains is the list of specs to exclude repos using
	// SIMILAR TO matching. When zero-valued, this is omitted from the predicate set.
	ExternalRepoExcludeContains []api.ExternalRepoSpec

	// NoForks excludes forks from the list.
	NoForks bool

	// OnlyForks excludes non-forks from the lhist.
	OnlyForks bool

	// NoArchived excludes archived repositories from the list.
	NoArchived bool

	// OnlyArchived excludes non-archived repositories from the list.
	OnlyArchived bool

	// NoCloned excludes cloned repositories from the list.
	NoCloned bool

	// OnlyCloned excludes non-cloned repositories from the list.
	OnlyCloned bool

	// NoPrivate excludes private repositories from the list.
	NoPrivate bool

	// OnlyPrivate excludes non-private repositories from the list.
	OnlyPrivate bool

	// Index when set will only include repositories which should be indexed
	// if true. If false it will exclude repositories which should be
	// indexed. An example use case of this is for indexed search only
	// indexing a subset of repositories.
	Index *bool

	// List of fields by which to order the return repositories.
	OrderBy RepoListOrderBy

	// Cursors to efficiently paginate through large result sets.
	Cursors types.MultiCursor

	// UseOr decides between ANDing or ORing the predicates together.
	UseOr bool

	// IncludeUserPublicRepos will include repos from the user_public_repos table if this field is true, and the user_id
	// is non-zero. Note that these are not repos owned by this user, just ones they are interested in.
	IncludeUserPublicRepos bool

	// FailedFetch, if true, will filter to only repos that failed to clone or fetch
	// when last attempted. Specifically, this means that they have a non-null
	// last_error value in the gitserver_repos table.
	FailedFetch bool

	// MinLastChanged finds repository metadata or data that has changed since
	// MinLastChanged. It filters against repos.UpdatedAt,
	// gitserver.LastChanged and searchcontexts.UpdatedAt.
	//
	// LastChanged is the time of the last git fetch which changed refs
	// stored. IE the last time any branch changed (not just HEAD).
	//
	// UpdatedAt is the last time the metadata changed for a repository.
	//
	// Note: This option is used by our search indexer to determine what has
	// changed since it last polled. The fields its checks are all based on
	// what can affect search indexes.
	MinLastChanged time.Time

	// IncludeBlocked, if true, will include blocked repositories in the result set. Repos can be blocked
	// automatically or manually for different reasons, like being too big or having copyright issues.
	IncludeBlocked bool

	// IncludeDeleted, if true, will include soft deleted repositories in the result set.
	IncludeDeleted bool

	// joinGitserverRepos, if true, will make the fields of gitserver_repos available to select against,
	// with the table alias "gr".
	joinGitserverRepos bool

	// ExcludeSources, if true, will NULL out the Sources field on repo. Computing it is relatively costly
	// and if it doesn't end up being used this is wasted compute.
	ExcludeSources bool

	*LimitOffset
}

type RepoListOrderBy []RepoListSort

func (r RepoListOrderBy) SQL() *sqlf.Query {
	if len(r) == 0 {
		return sqlf.Sprintf("")
	}

	clauses := make([]*sqlf.Query, 0, len(r))
	for _, s := range r {
		clauses = append(clauses, s.SQL())
	}
	return sqlf.Sprintf(`ORDER BY %s`, sqlf.Join(clauses, ", "))
}

// RepoListSort is a field by which to sort and the direction of the sorting.
type RepoListSort struct {
	Field      RepoListColumn
	Descending bool
	Nulls      string
}

func (r RepoListSort) SQL() *sqlf.Query {
	var sb strings.Builder

	sb.WriteString(string(r.Field))

	if r.Descending {
		sb.WriteString(" DESC")
	}

	if r.Nulls == "FIRST" || r.Nulls == "LAST" {
		sb.WriteString(" NULLS " + r.Nulls)
	}

	return sqlf.Sprintf(sb.String())
}

// RepoListColumn is a column by which repositories can be sorted. These correspond to columns in the database.
type RepoListColumn string

const (
	RepoListCreatedAt RepoListColumn = "created_at"
	RepoListName      RepoListColumn = "name"
	RepoListID        RepoListColumn = "id"
	RepoListStars     RepoListColumn = "stars"
)

// List lists repositories in the Sourcegraph repository
//
// This will not return any repositories from external services that are not present in the Sourcegraph repository.
// Matching is done with fuzzy matching, i.e. "query" will match any repo name that matches the regexp `q.*u.*e.*r.*y`
func (s *repoStore) List(ctx context.Context, opt ReposListOptions) (results []*types.Repo, err error) {
	tr, ctx := trace.New(ctx, "repos.List", "")
	defer func() {
		tr.SetError(err)
		tr.Finish()
	}()

	// always having ID in ORDER BY helps Postgres create a more performant query plan
	if len(opt.OrderBy) == 0 || (len(opt.OrderBy) == 1 && opt.OrderBy[0].Field != RepoListID) {
		opt.OrderBy = append(opt.OrderBy, RepoListSort{Field: RepoListID})
	}

	return s.listRepos(ctx, tr, opt)
}

// StreamMinimalRepos calls the given callback for each of the repositories names and ids that match the given options.
func (s *repoStore) StreamMinimalRepos(ctx context.Context, opt ReposListOptions, cb func(*types.MinimalRepo)) (err error) {
	tr, ctx := trace.New(ctx, "repos.StreamMinimalRepos", "")
	defer func() {
		tr.SetError(err)
		tr.Finish()
	}()

	opt.Select = minimalRepoColumns
	if len(opt.OrderBy) == 0 {
		opt.OrderBy = append(opt.OrderBy, RepoListSort{Field: RepoListID})
	}

	var privateIDs []api.RepoID

	err = s.list(ctx, tr, opt, func(rows *sql.Rows) error {
		var r types.MinimalRepo
		var private bool
		err := rows.Scan(&r.ID, &r.Name, &private, &dbutil.NullInt{N: &r.Stars})
		if err != nil {
			return err
		}

		cb(&r)

		if private {
			privateIDs = append(privateIDs, r.ID)
		}

		return nil
	})
	if err != nil {
		return err
	}

	if len(privateIDs) > 0 {
		counterAccessGranted.Inc()
<<<<<<< HEAD
		logPrivateRepoAccessGranted(ctx, s.logger, s.Handle().DB(), privateIDs)
=======
		logPrivateRepoAccessGranted(ctx, NewDBWith(s), privateIDs)
>>>>>>> 7f1aa182
	}

	return nil
}

// ListMinimalRepos returns a list of repositories names and ids.
func (s *repoStore) ListMinimalRepos(ctx context.Context, opt ReposListOptions) (results []types.MinimalRepo, err error) {
	return results, s.StreamMinimalRepos(ctx, opt, func(r *types.MinimalRepo) {
		results = append(results, *r)
	})
}

func (s *repoStore) listRepos(ctx context.Context, tr *trace.Trace, opt ReposListOptions) (rs []*types.Repo, err error) {
	var privateIDs []api.RepoID
	err = s.list(ctx, tr, opt, func(rows *sql.Rows) error {
		var r types.Repo
		if err := scanRepo(s.logger, rows, &r); err != nil {
			return err
		}

		rs = append(rs, &r)
		if r.Private {
			privateIDs = append(privateIDs, r.ID)
		}

		return nil
	})

	if len(privateIDs) > 0 {
		counterAccessGranted.Inc()
<<<<<<< HEAD
		logPrivateRepoAccessGranted(ctx, s.logger, s.Handle().DB(), privateIDs)
=======
		logPrivateRepoAccessGranted(ctx, NewDBWith(s), privateIDs)
>>>>>>> 7f1aa182
	}

	return rs, err
}

func (s *repoStore) list(ctx context.Context, tr *trace.Trace, opt ReposListOptions, scanRepo func(rows *sql.Rows) error) error {
	q, err := s.listSQL(ctx, opt)
	if err != nil {
		return err
	}

	tr.LogFields(trace.SQL(q))

	rows, err := s.Query(ctx, q)
	if err != nil {
		if e, ok := err.(*net.OpError); ok && e.Timeout() {
			return errors.Wrapf(context.DeadlineExceeded, "RepoStore.list: %s", err.Error())
		}
		return err
	}
	defer rows.Close()

	for rows.Next() {
		if err := scanRepo(rows); err != nil {
			return err
		}
	}

	return rows.Err()
}

func (s *repoStore) listSQL(ctx context.Context, opt ReposListOptions) (*sqlf.Query, error) {
	var ctes, joins, where []*sqlf.Query

	// Cursor-based pagination requires parsing a handful of extra fields, which
	// may result in additional query conditions.
	if len(opt.Cursors) > 0 {
		cursorConds, err := parseCursorConds(opt.Cursors)
		if err != nil {
			return nil, err
		}

		if cursorConds != nil {
			where = append(where, cursorConds)
		}
	}

	if opt.Query != "" && (len(opt.IncludePatterns) > 0 || opt.ExcludePattern != "") {
		return nil, errors.New("Repos.List: Query and IncludePatterns/ExcludePattern options are mutually exclusive")
	}

	if opt.Query != "" {
		where = append(where, sqlf.Sprintf("lower(name) LIKE %s", "%"+strings.ToLower(opt.Query)+"%"))
	}

	for _, includePattern := range opt.IncludePatterns {
		extraConds, err := parsePattern(includePattern, opt.CaseSensitivePatterns)
		if err != nil {
			return nil, err
		}
		where = append(where, extraConds...)
	}

	if opt.ExcludePattern != "" {
		if opt.CaseSensitivePatterns {
			where = append(where, sqlf.Sprintf("name !~* %s", opt.ExcludePattern))
		} else {
			where = append(where, sqlf.Sprintf("lower(name) !~* %s", opt.ExcludePattern))
		}
	}

	if len(opt.IDs) > 0 {
		where = append(where, sqlf.Sprintf("id = ANY (%s)", pq.Array(opt.IDs)))
	}

	if len(opt.ExternalRepos) > 0 {
		er := make([]*sqlf.Query, 0, len(opt.ExternalRepos))
		for _, spec := range opt.ExternalRepos {
			er = append(er, sqlf.Sprintf("(external_id = %s AND external_service_type = %s AND external_service_id = %s)", spec.ID, spec.ServiceType, spec.ServiceID))
		}
		where = append(where, sqlf.Sprintf("(%s)", sqlf.Join(er, "\n OR ")))
	}

	if len(opt.ExternalRepoIncludeContains) > 0 {
		er := make([]*sqlf.Query, 0, len(opt.ExternalRepoIncludeContains))
		for _, spec := range opt.ExternalRepoIncludeContains {
			er = append(er, sqlf.Sprintf("(external_id SIMILAR TO %s AND external_service_type = %s AND external_service_id = %s)", spec.ID, spec.ServiceType, spec.ServiceID))
		}
		where = append(where, sqlf.Sprintf("(%s)", sqlf.Join(er, "\n OR ")))
	}

	if len(opt.ExternalRepoExcludeContains) > 0 {
		er := make([]*sqlf.Query, 0, len(opt.ExternalRepoExcludeContains))
		for _, spec := range opt.ExternalRepoExcludeContains {
			er = append(er, sqlf.Sprintf("(external_id NOT SIMILAR TO %s AND external_service_type = %s AND external_service_id = %s)", spec.ID, spec.ServiceType, spec.ServiceID))
		}
		where = append(where, sqlf.Sprintf("(%s)", sqlf.Join(er, "\n AND ")))
	}

	if opt.NoForks {
		where = append(where, sqlf.Sprintf("NOT fork"))
	}
	if opt.OnlyForks {
		where = append(where, sqlf.Sprintf("fork"))
	}
	if opt.NoArchived {
		where = append(where, sqlf.Sprintf("NOT archived"))
	}
	if opt.OnlyArchived {
		where = append(where, sqlf.Sprintf("archived"))
	}
	// Since https://github.com/sourcegraph/sourcegraph/pull/35633 there is no need to do an anti-join
	// with gitserver_repos table (checking for such repos that are present in repo but absent in gitserver_repos
	// table) because repo table is strictly consistent with gitserver_repos table.
	if opt.NoCloned {
		where = append(where, sqlf.Sprintf("(gr.clone_status IN ('not_cloned', 'cloning'))"))
	}
	if opt.OnlyCloned {
		where = append(where, sqlf.Sprintf("gr.clone_status = 'cloned'"))
	}
	if opt.FailedFetch {
		where = append(where, sqlf.Sprintf("gr.last_error IS NOT NULL"))
	}
	if !opt.MinLastChanged.IsZero() {
		conds := []*sqlf.Query{
			sqlf.Sprintf("gr.last_changed >= %s", opt.MinLastChanged),
			sqlf.Sprintf("COALESCE(repo.updated_at, repo.created_at) >= %s", opt.MinLastChanged),
			sqlf.Sprintf("repo.id IN (SELECT scr.repo_id FROM search_context_repos scr LEFT JOIN search_contexts sc ON scr.search_context_id = sc.id WHERE sc.updated_at >= %s)", opt.MinLastChanged),
		}
		where = append(where, sqlf.Sprintf("(%s)", sqlf.Join(conds, " OR ")))
	}
	if opt.NoPrivate {
		where = append(where, sqlf.Sprintf("NOT private"))
	}
	if opt.OnlyPrivate {
		where = append(where, sqlf.Sprintf("private"))
	}

	if len(opt.Names) > 0 {
		lowerNames := make([]string, len(opt.Names))
		for i, name := range opt.Names {
			lowerNames[i] = strings.ToLower(name)
		}

		// Performance improvement
		//
		// Comparing JUST the name field will use the repo_name_unique index, which is
		// a unique btree index over the citext name field. This tends to be a VERY SLOW
		// comparison over a large table. We were seeing query plans growing linearly with
		// the size of the result set such that each unique index scan would take ~0.1ms.
		// This adds up as we regularly query 10k-40k repositories at a time.
		//
		// This condition instead forces the use of a btree index repo_name_idx defined over
		// (lower(name::text) COLLATE "C"). This is a MUCH faster comparison as it does not
		// need to fold the casing of either the input value nor the value in the index.

		where = append(where, sqlf.Sprintf(`lower(name::text) COLLATE "C" = ANY (%s::text[])`, pq.Array(lowerNames)))
	}

	if opt.HashedName != "" {
		// This will use the repo_hashed_name_idx
		where = append(where, sqlf.Sprintf(`sha256(lower(name)::bytea) = decode(%s, 'hex')`, opt.HashedName))
	}

	if len(opt.URIs) > 0 {
		where = append(where, sqlf.Sprintf("uri = ANY (%s)", pq.Array(opt.URIs)))
	}

	if opt.Index != nil {
		// We don't currently have an index column, but when we want the
		// indexable repositories to be a subset it will live in the database
		// layer. So we do the filtering here.
		indexAll := conf.SearchIndexEnabled()
		if indexAll != *opt.Index {
			where = append(where, sqlf.Sprintf("false"))
		}
	}

	if (len(opt.ExternalServiceIDs) != 0 && (opt.UserID != 0 || opt.OrgID != 0)) ||
		(opt.UserID != 0 && opt.OrgID != 0) {
		return nil, errors.New("options ExternalServiceIDs, UserID and OrgID are mutually exclusive")
	} else if len(opt.ExternalServiceIDs) != 0 {
		where = append(where, sqlf.Sprintf("EXISTS (SELECT 1 FROM external_service_repos esr WHERE repo.id = esr.repo_id AND esr.external_service_id = ANY (%s))", pq.Array(opt.ExternalServiceIDs)))
	} else if opt.SearchContextID != 0 {
		// Joining on distinct search context repos to avoid returning duplicates
		joins = append(joins, sqlf.Sprintf(`JOIN (SELECT DISTINCT repo_id, search_context_id FROM search_context_repos) dscr ON repo.id = dscr.repo_id`))
		where = append(where, sqlf.Sprintf("dscr.search_context_id = %d", opt.SearchContextID))
	} else if opt.UserID != 0 {
		userReposCTE := sqlf.Sprintf(userReposCTEFmtstr, opt.UserID)
		if opt.IncludeUserPublicRepos {
			userReposCTE = sqlf.Sprintf("%s UNION %s", userReposCTE, sqlf.Sprintf(userPublicReposCTEFmtstr, opt.UserID))
		}
		ctes = append(ctes, sqlf.Sprintf("user_repos AS (%s)", userReposCTE))
		joins = append(joins, sqlf.Sprintf("JOIN user_repos ON user_repos.id = repo.id"))
	} else if opt.OrgID != 0 {
		joins = append(joins, sqlf.Sprintf("INNER JOIN external_service_repos ON external_service_repos.repo_id = repo.id"))
		where = append(where, sqlf.Sprintf("external_service_repos.org_id = %d", opt.OrgID))
	}

	if opt.NoCloned || opt.OnlyCloned || opt.FailedFetch || !opt.MinLastChanged.IsZero() || opt.joinGitserverRepos {
		joins = append(joins, sqlf.Sprintf("JOIN gitserver_repos gr ON gr.repo_id = repo.id"))
	}

	baseConds := sqlf.Sprintf("TRUE")
	if !opt.IncludeDeleted {
		baseConds = sqlf.Sprintf("repo.deleted_at IS NULL")
	}
	if !opt.IncludeBlocked {
		baseConds = sqlf.Sprintf("%s AND repo.blocked IS NULL", baseConds)
	}

	whereConds := sqlf.Sprintf("TRUE")
	if len(where) > 0 {
		if opt.UseOr {
			whereConds = sqlf.Join(where, "\n OR ")
		} else {
			whereConds = sqlf.Join(where, "\n AND ")
		}
	}

	queryConds := sqlf.Sprintf("%s AND (%s)", baseConds, whereConds)

	queryPrefix := sqlf.Sprintf("")
	if len(ctes) > 0 {
		queryPrefix = sqlf.Sprintf("WITH %s", sqlf.Join(ctes, ",\n"))
	}

	querySuffix := sqlf.Sprintf("%s %s", opt.OrderBy.SQL(), opt.LimitOffset.SQL())

	columns := repoColumns
	if !opt.ExcludeSources {
		columns = append(columns, getSourcesByRepoQueryStr)
	} else {
		columns = append(columns, "NULL")
	}
	if len(opt.Select) > 0 {
		columns = opt.Select
	}

<<<<<<< HEAD
	authzConds, err := AuthzQueryConds(ctx, NewDB(s.logger, s.Handle().DB()))
=======
	authzConds, err := AuthzQueryConds(ctx, NewDBWith(s))
>>>>>>> 7f1aa182
	if err != nil {
		return nil, err
	}

	q := sqlf.Sprintf(
		fmt.Sprintf(listReposQueryFmtstr, strings.Join(columns, ",")),
		queryPrefix,
		sqlf.Join(joins, "\n"),
		queryConds,
		authzConds, // 🚨 SECURITY: Enforce repository permissions
		querySuffix,
	)

	return q, nil
}

const userReposCTEFmtstr = `
SELECT repo_id as id FROM external_service_repos WHERE user_id = %d
`

const userPublicReposCTEFmtstr = `
SELECT repo_id as id FROM user_public_repos WHERE user_id = %d
`

type ListIndexableReposOptions struct {
	// If true, will only include uncloned indexable repos
	OnlyUncloned bool
	// If true, we include user added private repos
	IncludePrivate bool

	*LimitOffset
}

var listIndexableReposMinStars, _ = strconv.Atoi(env.Get(
	"SRC_INDEXABLE_REPOS_MIN_STARS",
	"8",
	"Minimum stars needed for a public repo to be indexed on sourcegraph.com",
))

// ListIndexableRepos returns a list of repos to be indexed for search on sourcegraph.com.
// This includes all repos with >= SRC_INDEXABLE_REPOS_MIN_STARS stars as well as user or org added repos.
func (s *repoStore) ListIndexableRepos(ctx context.Context, opts ListIndexableReposOptions) (results []types.MinimalRepo, err error) {
	tr, ctx := trace.New(ctx, "repos.ListIndexable", "")
	defer func() {
		tr.SetError(err)
		tr.Finish()
	}()

	var where, joins []*sqlf.Query

	if opts.OnlyUncloned {
		joins = append(joins, sqlf.Sprintf(
			"LEFT JOIN gitserver_repos gr ON gr.repo_id = repo.id",
		))
		where = append(where, sqlf.Sprintf(
			"(gr.clone_status IS NULL OR gr.clone_status = %s)",
			types.CloneStatusNotCloned,
		))
	}

	if !opts.IncludePrivate {
		where = append(where, sqlf.Sprintf("NOT repo.private"))
	}

	if len(where) == 0 {
		where = append(where, sqlf.Sprintf("TRUE"))
	}

	minStars := listIndexableReposMinStars
	if minStars == 0 {
		minStars = 8
	}

	q := sqlf.Sprintf(
		listIndexableReposQuery,
		sqlf.Join(joins, "\n"),
		minStars,
		sqlf.Join(where, "\nAND"),
		opts.LimitOffset.SQL(),
	)

	rows, err := s.Query(ctx, q)
	if err != nil {
		return nil, errors.Wrap(err, "querying indexable repos")
	}
	defer rows.Close()

	for rows.Next() {
		var r types.MinimalRepo
		if err := rows.Scan(&r.ID, &r.Name, &dbutil.NullInt{N: &r.Stars}); err != nil {
			return nil, errors.Wrap(err, "scanning indexable repos")
		}
		results = append(results, r)
	}
	if err = rows.Err(); err != nil {
		return nil, errors.Wrap(err, "scanning indexable repos")
	}

	return results, nil
}

const listIndexableReposQuery = `
-- source: internal/database/repos.go:ListIndexableRepos
SELECT
	repo.id, repo.name, repo.stars
FROM repo
%s
WHERE
	(
		(repo.stars >= %s AND NOT COALESCE(fork, false) AND NOT archived)
		OR
		lower(repo.name) ~ '^(src\.fedoraproject\.org|maven|npm|jdk)'
		OR
		repo.id IN (
			SELECT
				repo_id
			FROM
				external_service_repos
			WHERE
				external_service_repos.user_id IS NOT NULL
				OR
				external_service_repos.org_id IS NOT NULL

			UNION ALL

			SELECT
				repo_id
			FROM
				user_public_repos
		)
	)
	AND
	deleted_at IS NULL
	AND
	blocked IS NULL
	AND
	%s
ORDER BY stars DESC NULLS LAST
%s
`

// Create inserts repos and their sources, respectively in the repo and external_service_repos table.
// Associated external services must already exist.
func (s *repoStore) Create(ctx context.Context, repos ...*types.Repo) (err error) {
	tr, ctx := trace.New(ctx, "repos.Create", "")
	defer func() {
		tr.SetError(err)
		tr.Finish()
	}()

	records := make([]*repoRecord, 0, len(repos))

	for _, r := range repos {
		repoRec, err := newRepoRecord(r)
		if err != nil {
			return err
		}

		records = append(records, repoRec)
	}

	encodedRepos, err := json.Marshal(records)
	if err != nil {
		return err
	}

	q := sqlf.Sprintf(insertReposQuery, string(encodedRepos))

	rows, err := s.Query(ctx, q)
	if err != nil {
		return errors.Wrap(err, "insert")
	}
	defer func() { err = basestore.CloseRows(rows, err) }()

	for i := 0; rows.Next(); i++ {
		if err := rows.Scan(&repos[i].ID); err != nil {
			return err
		}
	}

	return nil
}

// repoRecord is the json representation of a repository as used in this package
// Postgres CTEs.
type repoRecord struct {
	ID                  api.RepoID      `json:"id"`
	Name                string          `json:"name"`
	URI                 *string         `json:"uri,omitempty"`
	Description         string          `json:"description"`
	CreatedAt           time.Time       `json:"created_at"`
	UpdatedAt           *time.Time      `json:"updated_at,omitempty"`
	DeletedAt           *time.Time      `json:"deleted_at,omitempty"`
	ExternalServiceType *string         `json:"external_service_type,omitempty"`
	ExternalServiceID   *string         `json:"external_service_id,omitempty"`
	ExternalID          *string         `json:"external_id,omitempty"`
	Archived            bool            `json:"archived"`
	Fork                bool            `json:"fork"`
	Stars               int             `json:"stars"`
	Private             bool            `json:"private"`
	Metadata            json.RawMessage `json:"metadata"`
	Sources             json.RawMessage `json:"sources,omitempty"`
}

func newRepoRecord(r *types.Repo) (*repoRecord, error) {
	metadata, err := metadataColumn(r.Metadata)
	if err != nil {
		return nil, errors.Wrapf(err, "newRecord: metadata marshalling failed")
	}

	sources, err := sourcesColumn(r.ID, r.Sources)
	if err != nil {
		return nil, errors.Wrapf(err, "newRecord: sources marshalling failed")
	}

	return &repoRecord{
		ID:                  r.ID,
		Name:                string(r.Name),
		URI:                 nullStringColumn(r.URI),
		Description:         r.Description,
		CreatedAt:           r.CreatedAt.UTC(),
		UpdatedAt:           nullTimeColumn(r.UpdatedAt),
		DeletedAt:           nullTimeColumn(r.DeletedAt),
		ExternalServiceType: nullStringColumn(r.ExternalRepo.ServiceType),
		ExternalServiceID:   nullStringColumn(r.ExternalRepo.ServiceID),
		ExternalID:          nullStringColumn(r.ExternalRepo.ID),
		Archived:            r.Archived,
		Fork:                r.Fork,
		Stars:               r.Stars,
		Private:             r.Private,
		Metadata:            metadata,
		Sources:             sources,
	}, nil
}

func nullTimeColumn(t time.Time) *time.Time {
	if t.IsZero() {
		return nil
	}
	return &t
}

func nullInt32Column(n int32) *int32 {
	if n == 0 {
		return nil
	}
	return &n
}

func nullStringColumn(s string) *string {
	if s == "" {
		return nil
	}
	return &s
}

func metadataColumn(metadata any) (msg json.RawMessage, err error) {
	switch m := metadata.(type) {
	case nil:
		msg = json.RawMessage("{}")
	case string:
		msg = json.RawMessage(m)
	case []byte:
		msg = m
	case json.RawMessage:
		msg = m
	default:
		msg, err = json.MarshalIndent(m, "        ", "    ")
	}
	return
}

func sourcesColumn(repoID api.RepoID, sources map[string]*types.SourceInfo) (json.RawMessage, error) {
	var records []externalServiceRepo
	for _, src := range sources {
		records = append(records, externalServiceRepo{
			ExternalServiceID: src.ExternalServiceID(),
			RepoID:            int64(repoID),
			CloneURL:          src.CloneURL,
		})
	}

	return json.MarshalIndent(records, "        ", "    ")
}

type externalServiceRepo struct {
	ExternalServiceID int64  `json:"external_service_id"`
	RepoID            int64  `json:"repo_id"`
	CloneURL          string `json:"clone_url"`
}

var insertReposQuery = `
WITH repos_list AS (
  SELECT * FROM ROWS FROM (
	json_to_recordset(%s)
	AS (
		name                  citext,
		uri                   citext,
		description           text,
		created_at            timestamptz,
		updated_at            timestamptz,
		deleted_at            timestamptz,
		external_service_type text,
		external_service_id   text,
		external_id           text,
		archived              boolean,
		fork                  boolean,
		stars                 integer,
		private               boolean,
		metadata              jsonb,
		sources               jsonb
	  )
	)
	WITH ORDINALITY
),
inserted_repos AS (
  INSERT INTO repo (
	name,
	uri,
	description,
	created_at,
	updated_at,
	deleted_at,
	external_service_type,
	external_service_id,
	external_id,
	archived,
	fork,
	stars,
	private,
	metadata
  )
  SELECT
	name,
	NULLIF(BTRIM(uri), ''),
	description,
	created_at,
	updated_at,
	deleted_at,
	external_service_type,
	external_service_id,
	external_id,
	archived,
	fork,
	stars,
	private,
	metadata
  FROM repos_list
  RETURNING id
),
inserted_repos_rows AS (
  SELECT id, ROW_NUMBER() OVER () AS rn FROM inserted_repos
),
repos_list_rows AS (
  SELECT *, ROW_NUMBER() OVER () AS rn FROM repos_list
),
inserted_repos_with_ids AS (
  SELECT
	inserted_repos_rows.id,
	repos_list_rows.*
  FROM repos_list_rows
  JOIN inserted_repos_rows USING (rn)
),
sources_list AS (
  SELECT
    inserted_repos_with_ids.id AS repo_id,
	sources.external_service_id AS external_service_id,
	sources.clone_url AS clone_url
  FROM
    inserted_repos_with_ids,
	jsonb_to_recordset(inserted_repos_with_ids.sources)
	  AS sources(
		external_service_id bigint,
		repo_id             integer,
		clone_url           text
	  )
),
insert_sources AS (
  INSERT INTO external_service_repos (
    external_service_id,
    repo_id,
    user_id,
    org_id,
    clone_url
  )
  SELECT
    external_service_id,
    repo_id,
    es.namespace_user_id,
    es.namespace_org_id,
    clone_url
  FROM sources_list
  JOIN external_services es ON (es.id = external_service_id)
  ON CONFLICT ON CONSTRAINT external_service_repos_repo_id_external_service_id_unique
  DO
    UPDATE SET clone_url = EXCLUDED.clone_url
    WHERE external_service_repos.clone_url != EXCLUDED.clone_url
)
SELECT id FROM inserted_repos_with_ids;
`

// Delete deletes repos associated with the given ids and their associated sources.
func (s *repoStore) Delete(ctx context.Context, ids ...api.RepoID) error {
	if len(ids) == 0 {
		return nil
	}

	// The number of deleted repos can potentially be higher
	// than the maximum number of arguments we can pass to postgres.
	// We pass them as a json array instead to overcome this limitation.
	encodedIds, err := json.Marshal(ids)
	if err != nil {
		return err
	}

	q := sqlf.Sprintf(deleteReposQuery, string(encodedIds))

	err = s.Exec(ctx, q)
	if err != nil {
		return errors.Wrap(err, "delete")
	}

	return nil
}

const deleteReposQuery = `
WITH repo_ids AS (
  SELECT jsonb_array_elements_text(%s) AS id
)
UPDATE repo
SET
  name = soft_deleted_repository_name(name),
  deleted_at = transaction_timestamp()
FROM repo_ids
WHERE deleted_at IS NULL
AND repo.id = repo_ids.id::int
`

const getFirstRepoNamesByCloneURLQueryFmtstr = `
-- source:internal/database/repos.go:GetFirstRepoNameByCloneURL
SELECT
	name
FROM
	repo r
JOIN
	external_service_repos esr ON r.id = esr.repo_id
WHERE
	esr.clone_url = %s
ORDER BY
	r.updated_at DESC
LIMIT 1
`

// GetFirstRepoNameByCloneURL returns the first repo name in our database that
// match the given clone url. If not repo is found, an empty string and nil error
// are returned.
func (s *repoStore) GetFirstRepoNameByCloneURL(ctx context.Context, cloneURL string) (api.RepoName, error) {
	name, _, err := basestore.ScanFirstString(s.Query(ctx, sqlf.Sprintf(getFirstRepoNamesByCloneURLQueryFmtstr, cloneURL)))
	if err != nil {
		return "", err
	}
	return api.RepoName(name), nil
}

func parsePattern(p string, caseSensitive bool) ([]*sqlf.Query, error) {
	exact, like, pattern, err := parseIncludePattern(p)
	if err != nil {
		return nil, err
	}
	var conds []*sqlf.Query
	if exact != nil {
		if len(exact) == 0 || (len(exact) == 1 && exact[0] == "") {
			conds = append(conds, sqlf.Sprintf("TRUE"))
		} else {
			conds = append(conds, sqlf.Sprintf("name = ANY (%s)", pq.Array(exact)))
		}
	}
	for _, v := range like {
		if caseSensitive {
			conds = append(conds, sqlf.Sprintf(`name::text LIKE %s`, v))
		} else {
			conds = append(conds, sqlf.Sprintf(`lower(name) LIKE %s`, strings.ToLower(v)))
		}
	}
	if pattern != "" {
		if caseSensitive {
			conds = append(conds, sqlf.Sprintf("name::text ~ %s", pattern))
		} else {
			conds = append(conds, sqlf.Sprintf("lower(name) ~ lower(%s)", pattern))
		}
	}
	return []*sqlf.Query{sqlf.Sprintf("(%s)", sqlf.Join(conds, "OR"))}, nil
}

// parseCursorConds returns the WHERE conditions for the given cursor
func parseCursorConds(cs types.MultiCursor) (cond *sqlf.Query, err error) {
	var (
		direction string
		operator  string
		columns   = make([]string, 0, len(cs))
		values    = make([]*sqlf.Query, 0, len(cs))
	)

	for _, c := range cs {
		if c == nil || c.Column == "" || c.Value == "" {
			continue
		}

		if direction == "" {
			switch direction = c.Direction; direction {
			case "next":
				operator = ">="
			case "prev":
				operator = "<="
			default:
				return nil, errors.Errorf("missing or invalid cursor direction: %q", c.Direction)
			}
		} else if direction != c.Direction {
			return nil, errors.Errorf("multi-cursors must have the same direction")
		}

		switch RepoListColumn(c.Column) {
		case RepoListName, RepoListStars, RepoListCreatedAt, RepoListID:
			columns = append(columns, c.Column)
			values = append(values, sqlf.Sprintf("%s", c.Value))
		default:
			return nil, errors.Errorf("missing or invalid cursor: %q %q", c.Column, c.Value)
		}
	}

	if len(columns) == 0 {
		return nil, nil
	}

	return sqlf.Sprintf(fmt.Sprintf("(%s) %s (%%s)", strings.Join(columns, ", "), operator), sqlf.Join(values, ", ")), nil
}

// parseIncludePattern either (1) parses the pattern into a list of exact possible
// string values and LIKE patterns if such a list can be determined from the pattern,
// and (2) returns the original regexp if those patterns are not equivalent to the
// regexp.
//
// It allows Repos.List to optimize for the common case where a pattern like
// `(^github.com/foo/bar$)|(^github.com/baz/qux$)` is provided. In that case,
// it's faster to query for "WHERE name IN (...)" the two possible exact values
// (because it can use an index) instead of using a "WHERE name ~*" regexp condition
// (which generally can't use an index).
//
// This optimization is necessary for good performance when there are many repos
// in the database. With this optimization, specifying a "repogroup:" in the query
// will be fast (even if there are many repos) because the query can be constrained
// efficiently to only the repos in the group.
func parseIncludePattern(pattern string) (exact, like []string, regexp string, err error) {
	re, err := regexpsyntax.Parse(pattern, regexpsyntax.Perl)
	if err != nil {
		return nil, nil, "", err
	}
	exact, contains, prefix, suffix, err := allMatchingStrings(re.Simplify(), false)
	if err != nil {
		return nil, nil, "", err
	}
	for _, v := range contains {
		like = append(like, "%"+v+"%")
	}
	for _, v := range prefix {
		like = append(like, v+"%")
	}
	for _, v := range suffix {
		like = append(like, "%"+v)
	}
	if exact != nil || like != nil {
		return exact, like, "", nil
	}
	return nil, nil, pattern, nil
}

// allMatchingStrings returns a complete list of the strings that re
// matches, if it's possible to determine the list. The "last" argument
// indicates if this is the last part of the original regexp.
func allMatchingStrings(re *regexpsyntax.Regexp, last bool) (exact, contains, prefix, suffix []string, err error) {
	switch re.Op {
	case regexpsyntax.OpEmptyMatch:
		return []string{""}, nil, nil, nil, nil
	case regexpsyntax.OpLiteral:
		prog, err := regexpsyntax.Compile(re)
		if err != nil {
			return nil, nil, nil, nil, err
		}

		prefix, complete := prog.Prefix()
		if complete {
			return nil, []string{prefix}, nil, nil, nil
		}
		return nil, nil, nil, nil, nil

	case regexpsyntax.OpCharClass:
		// Only handle simple case of one range.
		if len(re.Rune) == 2 {
			len := int(re.Rune[1] - re.Rune[0] + 1)
			if len > 26 {
				// Avoid large character ranges (which could blow up the number
				// of possible matches).
				return nil, nil, nil, nil, nil
			}
			chars := make([]string, len)
			for r := re.Rune[0]; r <= re.Rune[1]; r++ {
				chars[r-re.Rune[0]] = string(r)
			}
			return nil, chars, nil, nil, nil
		}
		return nil, nil, nil, nil, nil

	case regexpsyntax.OpStar:
		if len(re.Sub) == 1 && (re.Sub[0].Op == regexpsyntax.OpAnyCharNotNL || re.Sub[0].Op == regexpsyntax.OpAnyChar) {
			if last {
				return nil, []string{""}, nil, nil, nil
			}
			return nil, nil, nil, nil, nil
		}

	case regexpsyntax.OpBeginText:
		return nil, nil, []string{""}, nil, nil

	case regexpsyntax.OpEndText:
		return nil, nil, nil, []string{""}, nil

	case regexpsyntax.OpCapture:
		return allMatchingStrings(re.Sub0[0], false)

	case regexpsyntax.OpConcat:
		var begin, end bool
		for i, sub := range re.Sub {
			if sub.Op == regexpsyntax.OpBeginText && i == 0 {
				begin = true
				continue
			}
			if sub.Op == regexpsyntax.OpEndText && i == len(re.Sub)-1 {
				end = true
				continue
			}
			subexact, subcontains, subprefix, subsuffix, err := allMatchingStrings(sub, i == len(re.Sub)-1)
			if err != nil {
				return nil, nil, nil, nil, err
			}
			if subexact == nil && subcontains == nil && subprefix == nil && subsuffix == nil {
				return nil, nil, nil, nil, nil
			}

			// We only returns subcontains for child literals. But because it
			// is part of a concat pattern, we know it is exact when we
			// append. This transformation has been running in production for
			// many years, so while it isn't correct for all inputs
			// theoretically, in practice this hasn't been a problem. However,
			// a redesign of this function as a whole is needed. - keegan
			if subcontains != nil {
				subexact = append(subexact, subcontains...)
			}

			if exact == nil {
				exact = subexact
			} else {
				size := len(exact) * len(subexact)
				if len(subexact) > 4 || size > 30 {
					// Avoid blowup in number of possible matches.
					return nil, nil, nil, nil, nil
				}
				combined := make([]string, 0, size)
				for _, match := range exact {
					for _, submatch := range subexact {
						combined = append(combined, match+submatch)
					}
				}
				exact = combined
			}
		}
		if exact == nil {
			exact = []string{""}
		}
		if begin && end {
			return exact, nil, nil, nil, nil
		} else if begin {
			return nil, nil, exact, nil, nil
		} else if end {
			return nil, nil, nil, exact, nil
		}
		return nil, exact, nil, nil, nil

	case regexpsyntax.OpAlternate:
		for _, sub := range re.Sub {
			subexact, subcontains, subprefix, subsuffix, err := allMatchingStrings(sub, false)
			if err != nil {
				return nil, nil, nil, nil, err
			}
			exact = append(exact, subexact...)
			contains = append(contains, subcontains...)
			prefix = append(prefix, subprefix...)
			suffix = append(suffix, subsuffix...)
		}
		return exact, contains, prefix, suffix, nil
	}

	return nil, nil, nil, nil, nil
}<|MERGE_RESOLUTION|>--- conflicted
+++ resolved
@@ -145,11 +145,7 @@
 	Help: "metric to measure the impact of logging access granted to private repos",
 })
 
-<<<<<<< HEAD
-func logPrivateRepoAccessGranted(ctx context.Context, logger log.Logger, db dbutil.DB, ids []api.RepoID) {
-=======
 func logPrivateRepoAccessGranted(ctx context.Context, db DB, ids []api.RepoID) {
->>>>>>> 7f1aa182
 	if disabled, _ := strconv.ParseBool(os.Getenv("SRC_DISABLE_LOG_PRIVATE_REPO_ACCESS")); disabled {
 		return
 	}
@@ -182,11 +178,7 @@
 		event.AnonymousUserID = "internal"
 	}
 
-<<<<<<< HEAD
-	NewDB(logger, db).SecurityEventLogs().LogEvent(ctx, event)
-=======
 	db.SecurityEventLogs().LogEvent(ctx, event)
->>>>>>> 7f1aa182
 }
 
 // GetByName returns the repository with the given nameOrUri from the
@@ -779,11 +771,7 @@
 
 	if len(privateIDs) > 0 {
 		counterAccessGranted.Inc()
-<<<<<<< HEAD
-		logPrivateRepoAccessGranted(ctx, s.logger, s.Handle().DB(), privateIDs)
-=======
-		logPrivateRepoAccessGranted(ctx, NewDBWith(s), privateIDs)
->>>>>>> 7f1aa182
+		logPrivateRepoAccessGranted(ctx, NewDBWith(s.logger, s), privateIDs)
 	}
 
 	return nil
@@ -814,11 +802,7 @@
 
 	if len(privateIDs) > 0 {
 		counterAccessGranted.Inc()
-<<<<<<< HEAD
-		logPrivateRepoAccessGranted(ctx, s.logger, s.Handle().DB(), privateIDs)
-=======
-		logPrivateRepoAccessGranted(ctx, NewDBWith(s), privateIDs)
->>>>>>> 7f1aa182
+		logPrivateRepoAccessGranted(ctx, NewDBWith(s.logger, s), privateIDs)
 	}
 
 	return rs, err
@@ -1058,11 +1042,7 @@
 		columns = opt.Select
 	}
 
-<<<<<<< HEAD
-	authzConds, err := AuthzQueryConds(ctx, NewDB(s.logger, s.Handle().DB()))
-=======
-	authzConds, err := AuthzQueryConds(ctx, NewDBWith(s))
->>>>>>> 7f1aa182
+	authzConds, err := AuthzQueryConds(ctx, NewDBWith(s.logger, s))
 	if err != nil {
 		return nil, err
 	}
