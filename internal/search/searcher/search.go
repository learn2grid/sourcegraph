--- conflicted
+++ resolved
@@ -45,11 +45,7 @@
 	// to true if the user requests a specific timeout or maximum result size.
 	UseFullDeadline bool
 
-<<<<<<< HEAD
 	log slog.Logger
-=======
-	Features search.Features
->>>>>>> 67174ed5
 }
 
 // Run calls the searcher service on a set of repositories.
