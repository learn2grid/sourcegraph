--- conflicted
+++ resolved
@@ -36,11 +36,7 @@
 		qs = append(qs, sqlf.Sprintf("(%s, %s, %s)", moniker.Scheme, moniker.Name, moniker.Version))
 	}
 
-<<<<<<< HEAD
-	authzConds, err := database.AuthzQueryConds(ctx, database.NewDB(s.logger, s.Store.Handle().DB()))
-=======
-	authzConds, err := database.AuthzQueryConds(ctx, database.NewDBWith(s.Store))
->>>>>>> 7f1aa182
+	authzConds, err := database.AuthzQueryConds(ctx, database.NewDBWith(s.logger, s.Store))
 	if err != nil {
 		return nil, err
 	}
@@ -149,11 +145,7 @@
 
 	visibleUploadsQuery := makeVisibleUploadsQuery(repositoryID, commit)
 
-<<<<<<< HEAD
-	authzConds, err := database.AuthzQueryConds(ctx, database.NewDB(s.logger, s.Store.Handle().DB()))
-=======
-	authzConds, err := database.AuthzQueryConds(ctx, database.NewDBWith(s.Store))
->>>>>>> 7f1aa182
+	authzConds, err := database.AuthzQueryConds(ctx, database.NewDBWith(s.logger, s.Store))
 	if err != nil {
 		return nil, 0, err
 	}
