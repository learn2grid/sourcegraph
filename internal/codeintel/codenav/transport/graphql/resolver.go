package graphql

import (
	"context"
	"strings"
	"time"

	"github.com/opentracing/opentracing-go/log"

<<<<<<< HEAD
=======
	"github.com/sourcegraph/sourcegraph/cmd/frontend/envvar"
	"github.com/sourcegraph/sourcegraph/internal/api"
>>>>>>> a5876e0b
	"github.com/sourcegraph/sourcegraph/internal/authz"
	"github.com/sourcegraph/sourcegraph/internal/codeintel/codenav"
	"github.com/sourcegraph/sourcegraph/internal/observation"
	"github.com/sourcegraph/sourcegraph/internal/types"
)

type Resolver interface {
	// Factory for GitBlobLSIFDataResolver
	GitBlobLSIFDataResolverFactory(ctx context.Context, repo *types.Repo, commit, path, toolName string, exactPath bool) (_ GitBlobLSIFDataResolverOLD, err error)
}

type resolver struct {
	svc                            Service
	gitserver                      GitserverClient
	autoindexingSvc                AutoindexingService
	maximumIndexesPerMonikerSearch int
	hunkCacheSize                  int

	// Metrics
	operations *operations
}

func New(svc Service, gitserver GitserverClient, autoindexingSvc AutoindexingService, maxIndexSearch, hunkCacheSize int, observationContext *observation.Context) Resolver {
	return &resolver{
		svc:                            svc,
		gitserver:                      gitserver,
		autoindexingSvc:                autoindexingSvc,
		operations:                     newOperations(observationContext),
		hunkCacheSize:                  hunkCacheSize,
		maximumIndexesPerMonikerSearch: maxIndexSearch,
	}
}

const slowQueryResolverRequestThreshold = time.Second

func (r *resolver) GitBlobLSIFDataResolverFactory(ctx context.Context, repo *types.Repo, commit, path, toolName string, exactPath bool) (_ GitBlobLSIFDataResolverOLD, err error) {
	ctx, _, endObservation := observeResolver(ctx, &err, r.operations.getGitBlobLSIFDataResolver, slowQueryResolverRequestThreshold, observation.Args{
		LogFields: []log.Field{
			log.Int("repositoryID", int(repo.ID)),
			log.String("commit", commit),
			log.String("path", path),
			log.Bool("exactPath", exactPath),
			log.String("indexer", toolName),
		},
	})
	defer endObservation()

	uploads, err := r.svc.GetClosestDumpsForBlob(ctx, int(repo.ID), commit, path, exactPath, toolName)
	if err != nil {
		return nil, err
	}
	if len(uploads) == 0 {
		// If we're on sourcegraph.com and it's a rust package repo, index it on-demand
		if envvar.SourcegraphDotComMode() && strings.HasPrefix(string(repo.Name), "crates/") {
			err = r.autoindexingSvc.QueueRepoRev(ctx, int(repo.ID), commit)
		}

		return nil, err
	}

	reqState := codenav.NewRequestState(uploads, authz.DefaultSubRepoPermsChecker, r.gitserver, repo, commit, path, r.maximumIndexesPerMonikerSearch, r.hunkCacheSize)
	gbr := NewGitBlobLSIFDataResolverOLD(r.svc, int(repo.ID), commit, path, r.operations, reqState)

	return gbr, nil
}<|MERGE_RESOLUTION|>--- conflicted
+++ resolved
@@ -7,11 +7,7 @@
 
 	"github.com/opentracing/opentracing-go/log"
 
-<<<<<<< HEAD
-=======
 	"github.com/sourcegraph/sourcegraph/cmd/frontend/envvar"
-	"github.com/sourcegraph/sourcegraph/internal/api"
->>>>>>> a5876e0b
 	"github.com/sourcegraph/sourcegraph/internal/authz"
 	"github.com/sourcegraph/sourcegraph/internal/codeintel/codenav"
 	"github.com/sourcegraph/sourcegraph/internal/observation"
@@ -26,7 +22,7 @@
 type resolver struct {
 	svc                            Service
 	gitserver                      GitserverClient
-	autoindexingSvc                AutoindexingService
+	autoindexingSvc                AutoIndexingService
 	maximumIndexesPerMonikerSearch int
 	hunkCacheSize                  int
 
@@ -34,7 +30,7 @@
 	operations *operations
 }
 
-func New(svc Service, gitserver GitserverClient, autoindexingSvc AutoindexingService, maxIndexSearch, hunkCacheSize int, observationContext *observation.Context) Resolver {
+func New(svc Service, gitserver GitserverClient, autoindexingSvc AutoIndexingService, maxIndexSearch, hunkCacheSize int, observationContext *observation.Context) Resolver {
 	return &resolver{
 		svc:                            svc,
 		gitserver:                      gitserver,
