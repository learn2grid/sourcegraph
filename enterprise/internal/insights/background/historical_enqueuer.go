package background

import (
	"context"
	"encoding/json"
	"strings"
	"time"

	"github.com/inconshreveable/log15"
	"github.com/opentracing/opentracing-go/log"
	"github.com/prometheus/client_golang/prometheus"
	"github.com/segmentio/ksuid"
	"golang.org/x/time/rate"

	sglog "github.com/sourcegraph/log"

	"github.com/sourcegraph/sourcegraph/cmd/frontend/envvar"
	edb "github.com/sourcegraph/sourcegraph/enterprise/internal/database"
	"github.com/sourcegraph/sourcegraph/enterprise/internal/insights/background/queryrunner"
	"github.com/sourcegraph/sourcegraph/enterprise/internal/insights/compression"
	"github.com/sourcegraph/sourcegraph/enterprise/internal/insights/discovery"
	"github.com/sourcegraph/sourcegraph/enterprise/internal/insights/priority"
	"github.com/sourcegraph/sourcegraph/enterprise/internal/insights/query/querybuilder"
	"github.com/sourcegraph/sourcegraph/enterprise/internal/insights/store"
	"github.com/sourcegraph/sourcegraph/enterprise/internal/insights/timeseries"
	itypes "github.com/sourcegraph/sourcegraph/enterprise/internal/insights/types"
	"github.com/sourcegraph/sourcegraph/internal/actor"
	"github.com/sourcegraph/sourcegraph/internal/api"
	"github.com/sourcegraph/sourcegraph/internal/authz"
	"github.com/sourcegraph/sourcegraph/internal/conf"
	"github.com/sourcegraph/sourcegraph/internal/database"
	"github.com/sourcegraph/sourcegraph/internal/database/basestore"
	"github.com/sourcegraph/sourcegraph/internal/database/dbcache"
	"github.com/sourcegraph/sourcegraph/internal/gitserver"
	"github.com/sourcegraph/sourcegraph/internal/gitserver/gitdomain"
	"github.com/sourcegraph/sourcegraph/internal/goroutine"
	"github.com/sourcegraph/sourcegraph/internal/metrics"
	"github.com/sourcegraph/sourcegraph/internal/observation"
	"github.com/sourcegraph/sourcegraph/internal/ratelimit"
	"github.com/sourcegraph/sourcegraph/internal/trace"
	"github.com/sourcegraph/sourcegraph/internal/trace/ot"
	"github.com/sourcegraph/sourcegraph/internal/trace/policy"
	"github.com/sourcegraph/sourcegraph/internal/types"
	"github.com/sourcegraph/sourcegraph/lib/errors"
)

// The historical enqueuer takes regular search insights like a search for `errorf` and runs them
// in the past to find how many results for that query occurred in the past. It does this using
// live/unindexed searches slowly in the background, by finding an old Git commit closest to the
// time we're interested in. See the docstring on the historicalEnqueuer struct for an explanation
// of how that works.
//
// There are some major pros/cons of the implementation as it stands today. Pros:
//
// 1. It works and is reliable.
// 2. It is pretty extensively covered by tests.
// 3. It will not harm the rest of Sourcegraph (e.g. by enqueueing too much work, running too many search queries, etc.)
//
// The cons are:
//
// 1. It's a huge glorified series of nested for loops, which makes it complex and hard to read and
//    understand. I spent two full weeks refactoring various parts of it to make it nicer, but it's
//    really challenging to structure this code in a nice way because the problem and solution we're
//    fundamentally representing here is complex. i.e., the code is complex because the problem is.
// 2. The tests are a bit complex/difficult to read. This is a symptom of the algorithmic complexity
//    at play here. I considered testing individual units of the code more aggressively, but the
//    reality is that the individual units (e.g. each for loop) is not complex - it is the aggregate
//    of them that is. If you can find a more clear way to represent this, you are smarter than me.
//
// If you're reading this and frustrated or confused, message @slimsag and I'll help you out.

// newInsightHistoricalEnqueuer returns a background goroutine which will periodically find all of the search
// insights across all user settings, and determine for which dates they do not have data and attempt
// to backfill them by enqueueing work for executing searches with `before:` and `after:` filter
// ranges.
func newInsightHistoricalEnqueuer(ctx context.Context, workerBaseStore *basestore.Store, dataSeriesStore store.DataSeriesStore, insightsStore *store.Store, ffs database.FeatureFlagStore, observationContext *observation.Context) goroutine.BackgroundRoutine {
	metrics := metrics.NewREDMetrics(
		observationContext.Registerer,
		"insights_historical_enqueuer",
		metrics.WithCountHelp("Total number of insights historical enqueuer executions"),
	)
	operation := observationContext.Operation(observation.Op{
		Name:    "HistoricalEnqueuer.Run",
		Metrics: metrics,
	})

	repoStore := database.NewDBWith(observationContext.Logger, workerBaseStore).Repos()

	iterator := discovery.NewAllReposIterator(
		dbcache.NewIndexableReposLister(observationContext.Logger, repoStore),
		repoStore,
		time.Now,
		envvar.SourcegraphDotComMode(),
		15*time.Minute,
		&prometheus.CounterOpts{
			Namespace: "src",
			Name:      "insights_historical_repositories_analyzed",
			Help:      "Counter of the number of repositories analyzed and queued for processing for insights.",
		})

	enq := globalBackfiller(observationContext.Logger, workerBaseStore, dataSeriesStore, insightsStore)
	maxTime := time.Now().Add(-1 * 365 * 24 * time.Hour)
	enq.analyzer.frameFilter = compression.NewHistoricalFilter(true, maxTime, edb.NewInsightsDBWith(insightsStore))
	enq.repoIterator = iterator.ForEach
	enq.featureFlagStore = ffs

	defaultRateLimit := rate.Limit(20.0)
	getRateLimit := getRateLimit(defaultRateLimit)
	go conf.Watch(func() {
		val := getRateLimit()
		observationContext.Logger.Info("Updating insights/historical-worker rate limit", sglog.Int("value", int(val)))
		enq.analyzer.limiter.SetLimit(val)
	})

	// We specify 30s here, so insights are queued regularly for processing. The queue itself is rate limited.
	return goroutine.NewPeriodicGoroutineWithMetrics(ctx, 30*time.Second, goroutine.NewHandlerWithErrorMessage(
		"insights_historical_enqueuer",
		enq.Handler,
	), operation)
}

// func NewRepoScopedBackfiller(ctx context.Context, workerBaseStore *basestore.Store, dataSeriesStore store.DataSeriesStore, insightsStore *store.Store, iterator discovery.RepoIterator) error {
// 	enq := globalBackfiller(ctx, workerBaseStore, dataSeriesStore, insightsStore)
// 	maxTime := time.Now().Add(-1 * 365 * 24 * time.Hour)
// 	// enq.repoIterator = iterator.ForEach
//
// 	statistics := make(statistics)
// 	analyzer := baseAnalyzer(database.NewDB(workerBaseStore.Handle().DB()), statistics)
// 	analyzer.frameFilter = compression.NewHistoricalFilter(true, maxTime, insightsStore.Handle().DB())
//
// 	return enq
// }

type ScopedBackfiller struct {
	// frontend     database.DB
	// codeinsights database.DB

	logger sglog.Logger

	workerBaseStore *basestore.Store
	insightsStore   *store.Store

	enqueueQueryRunnerJob func(ctx context.Context, job *queryrunner.Job) error
}

func NewScopedBackfiller(workerBaseStore *basestore.Store, insightsStore *store.Store) *ScopedBackfiller {
	return &ScopedBackfiller{
		logger:          sglog.Scoped("ScopedBackfiller", ""),
		insightsStore:   insightsStore,
		workerBaseStore: workerBaseStore,
		enqueueQueryRunnerJob: func(ctx context.Context, job *queryrunner.Job) error {
			_, err := queryrunner.EnqueueJob(ctx, workerBaseStore, job)
			return err
		},
	}

}

func (s *ScopedBackfiller) ScopedBackfill(ctx context.Context, definitions []itypes.InsightSeries) error {
	var repositories []string
	uniques := make(map[string]any)
	stats := make(statistics)
	seriesRecordingTimes := make([]itypes.InsightSeriesRecordingTimes, 0, len(definitions))

	// build a unique set of repositories - this will be useful to construct an inverted index of repo -> series
	for _, definition := range definitions {
		stats[definition.SeriesID] = &repoBackfillStatistics{}
		for _, repository := range definition.Repositories {
			if _, ok := uniques[repository]; !ok {
				repositories = append(repositories, repository)
				uniques[repository] = struct{}{}
			}
		}
		frames := timeseries.BuildFrames(12, timeseries.TimeInterval{
			Unit:  itypes.IntervalUnit(definition.SampleIntervalUnit),
			Value: definition.SampleIntervalValue,
		}, definition.CreatedAt.Truncate(time.Hour*24))
		seriesRecordingTimes = append(seriesRecordingTimes, itypes.InsightSeriesRecordingTimes{
			InsightSeriesID: definition.ID,
			RecordingTimes:  makeRecordings(timeseries.GetRecordingTimesFromFrames(frames), false),
		})
	}

	frontend := database.NewDBWith(s.logger, s.workerBaseStore)
	iterator, err := discovery.NewScopedRepoIterator(ctx, repositories, frontend.Repos())
	if err != nil {
		return errors.Wrap(err, "NewScopedRepoIterator")
	}

	// index of repository -> series that include it will help us construct this work
	index := make(map[string][]itypes.InsightSeries)
	for _, definition := range definitions {
		for _, repository := range definition.Repositories {
			index[repository] = append(index[repository], definition)
		}
	}

	analyzer := baseAnalyzer(frontend, stats)
	var totalJobs []*queryrunner.Job
	err = iterator.ForEach(ctx, func(repoName string, id api.RepoID) error {
		jobs, err, multi := analyzer.buildForRepo(ctx, index[repoName], repoName, id)
		if err != nil {
			return err
		} else if multi != nil {
			return multi
		}
		totalJobs = append(totalJobs, jobs...)

		return nil
	})
	if err != nil {
		return err
	}

	for _, job := range totalJobs {
		// todo: fix this transactionality
		job.Priority = int(priority.High)
		err := s.enqueueQueryRunnerJob(ctx, job)
		if err != nil {
			return err
		}
	}

	if err := s.insightsStore.SetInsightSeriesRecordingTimes(ctx, seriesRecordingTimes); err != nil {
		return errors.Wrap(err, "SetInsightSeriesRecordingTimes")
	}

	return nil
}

func baseAnalyzer(frontend database.DB, statistics statistics) backfillAnalyzer {
	defaultRateLimit := rate.Limit(20.0)
	getRateLimit := getRateLimit(defaultRateLimit)
	limiter := ratelimit.NewInstrumentedLimiter("HistoricalEnqueuer", rate.NewLimiter(getRateLimit(), 1))

	return backfillAnalyzer{
		statistics:         statistics,
		frameFilter:        &compression.NoopFilter{},
		limiter:            limiter,
		gitFirstEverCommit: discovery.NewCachedGitFirstEverCommit().GitFirstEverCommit,
		gitFindRecentCommit: func(ctx context.Context, repoName api.RepoName, target time.Time) ([]*gitdomain.Commit, error) {
			return gitserver.NewClient(frontend).Commits(ctx, repoName, gitserver.CommitsOptions{N: 1, Before: target.Format(time.RFC3339), DateOrder: true}, authz.DefaultSubRepoPermsChecker)
		},
	}
}

func globalBackfiller(logger sglog.Logger, workerBaseStore *basestore.Store, dataSeriesStore store.DataSeriesStore, insightsStore *store.Store) *historicalEnqueuer {
	dbConn := database.NewDBWith(logger, workerBaseStore)

	statistics := make(statistics)

	historicalEnqueuer := &historicalEnqueuer{
		logger:          logger,
		now:             time.Now,
		insightsStore:   insightsStore,
		dataSeriesStore: dataSeriesStore,
		enqueueQueryRunnerJob: func(ctx context.Context, job *queryrunner.Job) error {
			_, err := queryrunner.EnqueueJob(ctx, workerBaseStore, job)
			return err
		},
		statistics:       statistics,
		analyzer:         baseAnalyzer(dbConn, statistics),
		scopedBackfiller: NewScopedBackfiller(workerBaseStore, insightsStore),
	}

	return historicalEnqueuer
}

func getRateLimit(defaultValue rate.Limit) func() rate.Limit {
	return func() rate.Limit {
		val := conf.Get().InsightsHistoricalWorkerRateLimit

		var result rate.Limit
		if val == nil {
			result = defaultValue
		} else {
			result = rate.Limit(*val)
		}

		return result
	}
}

type statistics map[string]*repoBackfillStatistics

type repoBackfillStatistics struct {
	Skipped      int
	Compressed   int
	Uncompressed int
	Preempted    int
	Errored      int
}

func (s repoBackfillStatistics) String() string {
	marshal, err := json.Marshal(s)
	if err != nil {
		return ""
	}
	return string(marshal)
}

// RepoStore is a subset of the API exposed by the database.Repos() store (only the subset used by
// historicalEnqueuer.)
type RepoStore interface {
	GetByName(ctx context.Context, name api.RepoName) (*types.Repo, error)
}

// historicalEnqueuer effectively enqueues jobs that generate historical data for insights. Right
// now, it only supports search insights. It does this by adjusting the user's search query to be
// for a specific repo and commit like `repo:<repo>@<commit>`, where `<repo>` is every repository
// on Sourcegraph (one search per) and `<commit>` is a Git commit closest in time to the historical
// point in time we're trying to generate data for. A lot of effort is placed into doing the work
// slowly, linearly, and consistently over time without harming any other part of Sourcegraph
// (including the search API, by performing searches slowly and on single repositories at a time
// only.)
//
// It works roughly like this:
//
//	For every repository on Sourcegraph (a subset on Sourcegraph.com):
//	1. Build a list of time frames that we should consider
//	   - Check the commit index to see if any timeframes can be discarded (if they didn't change)
//	2. For each frame
//	  - Find the oldest commit in the repository.
//	3. For every unique pair of frame and search insight series (i.e. search query):
//	  - Consider yielding/sleeping.
//	  - If the series has data for this timeframe+repo already, nothing to do.
//	  - If the timeframe we're generating data for is before the oldest commit in the repo, record a zero value.
//	  - Else, locate the commit nearest to the point in time we're trying to get data for and
//	    enqueue a queryrunner job to search that repository commit - recording historical data
//	    for it.
//
// As you can no doubt see, there is much complexity and potential room for duplicative API calls
// here (e.g. "for every timeframe we list every repository"). For this exact reason, we do two
// things:
//
//  1. Cache duplicative calls to prevent performing heavy operations multiple times.
//  2. Lift heavy operations to the layer/loop one level higher, when it is sane to do so.
//  3. Ensure we perform work slowly, linearly, and with yielding/sleeping between any substantial
//     work being performed.
type historicalEnqueuer struct {
	logger sglog.Logger

	// Required fields used for mocking in tests.
	now                   func() time.Time
	insightsStore         store.Interface
	dataSeriesStore       store.DataSeriesStore
	enqueueQueryRunnerJob func(ctx context.Context, job *queryrunner.Job) error
	featureFlagStore      database.FeatureFlagStore

	// The iterator to use for walking over all repositories on Sourcegraph.
	repoIterator func(ctx context.Context, each func(repoName string, id api.RepoID) error) error

	statistics statistics

	analyzer backfillAnalyzer

	// To convert any existing just in time insights into scoped backfilled insights
	scopedBackfiller *ScopedBackfiller
}

type backfillAnalyzer struct {
	gitFirstEverCommit  func(ctx context.Context, db database.DB, repoName api.RepoName) (*gitdomain.Commit, error)
	gitFindRecentCommit func(ctx context.Context, repoName api.RepoName, target time.Time) ([]*gitdomain.Commit, error)
	statistics          statistics
	frameFilter         compression.DataFrameFilter
	limiter             *ratelimit.InstrumentedLimiter
	db                  database.DB
}

func (h *historicalEnqueuer) Handler(ctx context.Context) error {
	// 🚨 SECURITY: This background process uses the internal actor to interact with Sourcegraph services. This background process
	// is responsible for calculating the work needed to backfill an insight series _without_ a user context. Repository permissions
	// are filtered at view time of an insight.
	ctx = actor.WithInternalActor(ctx)
	if h.logger == nil {
		h.logger = sglog.Scoped("HistoricalEnqueuer", "")
	}

	convertJITInsights := true
	deprecateJITInsights, _ := h.featureFlagStore.GetFeatureFlag(ctx, "code_insights_deprecate_jit")
	if deprecateJITInsights != nil {
		convertJITInsights = deprecateJITInsights.Bool.Value
	}

	if convertJITInsights {
		h.convertJustInTimeInsights(ctx)
	}

	// Discover all global insights on the instance.
	h.logger.Debug("Fetching data series for historical")
	foundInsights, err := h.dataSeriesStore.GetDataSeries(ctx, store.GetDataSeriesArgs{BackfillNotQueued: true, GlobalOnly: true})
	if err != nil {
		return errors.Wrap(err, "Discover")
	}

	for _, series := range foundInsights {
		h.statistics[series.SeriesID] = &repoBackfillStatistics{}
	}

	var multi error
	for _, series := range foundInsights {
		h.logger.Info("Loaded insight data series for historical processing", sglog.String("series_id", series.SeriesID))
		incrementErr := h.dataSeriesStore.IncrementBackfillAttempts(ctx, series)
		if incrementErr != nil {
			h.logger.Warn("unable to update backfill attempts", sglog.String("seriesId", series.SeriesID))
		}
	}

	if err := h.buildFrames(ctx, foundInsights); err != nil {
		multi = errors.Append(multi, err)
	}
	if err == nil {
		// we successfully performed a full repo iteration without any "hard" errors, so we will update the metadata
		// of each insight series to reflect they have seen a full iteration. This does not mean they were necessarily successful,
		// only that they had a chance to queue up queries for each repo.
		markInsightsComplete(ctx, foundInsights, h.dataSeriesStore)
	}

	for seriesId, backfillStatistics := range h.statistics {
		h.logger.Info("backfill statistics", sglog.String("seriesId", seriesId), sglog.String("stats", backfillStatistics.String()))
	}

	return multi
}

func (h *historicalEnqueuer) convertJustInTimeInsights(ctx context.Context) {
	h.logger.Debug("fetching scoped search series that need a backfill")
	foundSeries, err := h.dataSeriesStore.GetScopedSearchSeriesNeedBackfill(ctx)
	if err != nil {
		h.logger.Error("unable to find series to convert to backfilled", sglog.Error(err))
		return
	}

	for _, series := range foundSeries {
		h.logger.Info("loaded just in time data series for conversion to backfilled", sglog.String("series_id", series.SeriesID))

		oldSeriesId := series.SeriesID
		series.SeriesID = ksuid.New().String()
		series.CreatedAt = time.Now()

		// Update the backfill attempts adjusts created date and inserts the new series_ID
		incrementErr := h.dataSeriesStore.StartJustInTimeConversionAttempt(ctx, series)
		if incrementErr != nil {
			h.logger.Warn("unable to start jit conversion", sglog.String("seriesId", oldSeriesId), sglog.Error(err))
			continue
		}

		err := h.scopedBackfiller.ScopedBackfill(ctx, []itypes.InsightSeries{series})
		if err != nil {
			h.logger.Error("unable to backfill scoped series", sglog.String("series_id", series.SeriesID), sglog.Error(err))
			continue
		}

		err = h.dataSeriesStore.CompleteJustInTimeConversionAttempt(ctx, series)
		if err != nil {
			h.logger.Error("unable to complete insight from jit to backfilled", sglog.String("series_id", series.SeriesID), sglog.Error(err))
		}

		err = queryrunner.PurgeJobsForSeries(ctx, h.scopedBackfiller.workerBaseStore, oldSeriesId)
		if err != nil {
			h.logger.Warn("unable to purge jobs for old seriesID", sglog.String("seriesId", oldSeriesId), sglog.Error(err))
		}
	}

	return
}

func markInsightsComplete(ctx context.Context, completed []itypes.InsightSeries, dataSeriesStore store.DataSeriesStore) {
	for _, series := range completed {
		_, err := dataSeriesStore.StampBackfill(ctx, series)
		if err != nil {
			// do nothing to preserve at least once semantics
			continue
		}
		log15.Info("insights: Insight marked backfill complete.", "series_id", series.SeriesID)
	}
}

// buildFrames is invoked to build historical data for all past timeframes that we care about
// backfilling data for. This is done in small chunks, specifically so that we perform work incrementally.
//
// It is only called if there is at least one insights series defined.
//
// It will return instantly if there are no unique series.
func (h *historicalEnqueuer) buildFrames(ctx context.Context, definitions []itypes.InsightSeries) error {
	if len(definitions) == 0 {
		return nil // nothing to do.
	}
	var multi error

	hardErr := h.repoIterator(ctx, func(repoName string, id api.RepoID) error {
		jobs, err, softErr := h.analyzer.buildForRepo(ctx, definitions, repoName, id)
		if err != nil {
			return err
		}
		if softErr != nil {
			multi = errors.Append(multi, softErr)
		}
		for _, job := range jobs {
			err := h.enqueueQueryRunnerJob(ctx, job)
			if err != nil {
				multi = errors.Append(multi, err)
			}
		}
		return nil
	})

	seriesRecordingTimes := make([]itypes.InsightSeriesRecordingTimes, 0, len(definitions))
	for _, series := range definitions {
		frames := timeseries.BuildFrames(12, timeseries.TimeInterval{
			Unit:  itypes.IntervalUnit(series.SampleIntervalUnit),
			Value: series.SampleIntervalValue,
		}, series.CreatedAt.Truncate(time.Hour*24))
		seriesRecordingTimes = append(seriesRecordingTimes, itypes.InsightSeriesRecordingTimes{
			InsightSeriesID: series.ID,
			RecordingTimes:  makeRecordings(timeseries.GetRecordingTimesFromFrames(frames), false),
		})
	}
	if err := h.insightsStore.SetInsightSeriesRecordingTimes(ctx, seriesRecordingTimes); err != nil {
		return errors.Wrap(err, "SetInsightSeriesRecordingTimes")
	}

	if multi != nil {
		h.logger.Error("historical_enqueuer.buildFrames - multierror", sglog.Error(multi))
	}
	return hardErr
}

func (a *backfillAnalyzer) buildForRepo(ctx context.Context, definitions []itypes.InsightSeries, repoName string, id api.RepoID) (jobs []*queryrunner.Job, err error, softErr error) {
	span, ctx := ot.StartSpanFromContext(policy.WithShouldTrace(ctx, true), "historical_enqueuer.buildForRepo")
	span.SetTag("repo_id", id)
	defer func() {
		if err != nil {
			span.LogFields(log.Error(err))
		}
		span.Finish()
	}()
	traceId := trace.Context(ctx)

	// We are encountering a problem where it seems repositories go missing, so this is overly-noisy logging to try and get a complete picture
	log15.Info("[historical_enqueuer_backfill] buildForRepo start", "repo_id", id, "repo_name", repoName, "traceId", traceId)

	// Find the first commit made to the repository on the default branch.
	firstHEADCommit, err := a.gitFirstEverCommit(ctx, a.db, api.RepoName(repoName))
	if err != nil {
		span.LogFields(log.Error(err))
		for _, stats := range a.statistics {
			// mark all series as having one error since this error is at the repo level (affects all series)
			stats.Errored += 1
		}

		if errors.HasType(err, &gitdomain.RevisionNotFoundError{}) || gitdomain.IsRepoNotExist(err) {
			log15.Warn("insights backfill repository skipped - missing rev/repo", "repo_id", id, "repo_name", repoName)
			return nil, nil, softErr // no error - repo may not be cloned yet (or not even pushed to code host yet)
		}
		if errors.Is(err, discovery.EmptyRepoErr) {
			log15.Warn("insights backfill repository skipped - empty repo", "repo_id", id, "repo_name", repoName)
			return nil, nil, softErr // repository is empty
		}
		// soft error, repo may be in a bad state but others might be OK.
		softErr = errors.Append(softErr, errors.Wrap(err, "FirstEverCommit "+repoName))
		log15.Error("insights backfill repository skipped", "repo_id", id, "repo_name", repoName, "error", err)
		return nil, nil, softErr
	}

	// For every series that we want to potentially gather historical data for, try.
	for _, series := range definitions {
		frames := timeseries.BuildFrames(12, timeseries.TimeInterval{
			Unit:  itypes.IntervalUnit(series.SampleIntervalUnit),
			Value: series.SampleIntervalValue,
		}, series.CreatedAt.Truncate(time.Hour*24))

		log15.Debug("insights: starting frames", "repo_id", id, "series_id", series.SeriesID, "frames", frames)
		plan := a.frameFilter.FilterFrames(ctx, frames, id)
		if len(frames) != len(plan.Executions) {
			a.statistics[series.SeriesID].Compressed += 1
			log15.Debug("compressed frames", "repo_id", id, "series_id", series.SeriesID, "plan", plan)
		} else {
			a.statistics[series.SeriesID].Uncompressed += 1
		}
		for i := len(plan.Executions) - 1; i >= 0; i-- {
			queryExecution := plan.Executions[i]

			err := a.limiter.Wait(ctx)
			if err != nil {
				return nil, errors.Wrap(err, "limiter.Wait"), nil
			}

			// Build historical data for this unique timeframe+repo+series.
			err, job := a.analyzeSeries(ctx, &buildSeriesContext{
				execution:       queryExecution,
				repoName:        api.RepoName(repoName),
				id:              id,
				firstHEADCommit: firstHEADCommit,
				seriesID:        series.SeriesID,
				series:          series,
			})
			if err != nil {
				softErr = errors.Append(softErr, err)
				a.statistics[series.SeriesID].Errored += 1
				continue
			}
			if job != nil {
				jobs = append(jobs, job)
			}
		}
	}
	log15.Info("[historical_enqueuer_backfill] buildForRepo end", "repo_id", id, "repo_name", repoName)
	return jobs, nil, softErr
}

// buildSeriesContext describes context/parameters for a call to analyzeSeries()
type buildSeriesContext struct {
	// The timeframe we're building historical data for.

	execution *compression.QueryExecution

	// The repository we're building historical data for.
	id       api.RepoID
	repoName api.RepoName

	// The first commit made in the repository on the default branch.
	firstHEADCommit *gitdomain.Commit

	// The series we're building historical data for.
	seriesID string
	series   itypes.InsightSeries
}

// analyzeSeries is invoked to build historical data for every unique timeframe * repo * series that
// could need backfilling. Note that this means that for a single search insight, this means this
// function may be called e.g. (52 timeframes) * (500000 repos) * (1 series) times.
//
// It may return both hard errors (e.g. DB connection failure, future series are unlikely to build)
// and soft errors (e.g. user's search query is invalid, future series are likely to build.)
func (a *backfillAnalyzer) analyzeSeries(ctx context.Context, bctx *buildSeriesContext) (err error, job *queryrunner.Job) {
	query := bctx.series.Query
	// TODO(slimsag): future: use the search query parser here to avoid any false-positives like a
	// search query with `content:"repo:"`.
	if strings.Contains(query, "repo:") {
		// We need to specify the repo: filter ourselves, so rewriting their query which already
		// contains this would be complex (we would need to enumerate all repos their query would
		// have matched the same way the search backend would've). We don't support this today.
		//
		// Another possibility is that they are specifying a non-default branch with the `repo:`
		// filter. We would need to handle this below if so - we don't today.
		return nil, nil
	}

	// Optimization: If the timeframe we're building data for starts (or ends) before the first commit in the
	// repository, then we know there are no results (the repository didn't have any commits at all
	// at that point in time.)
	repoName := string(bctx.repoName)
	if bctx.execution.RecordingTime.Before(bctx.firstHEADCommit.Author.Date) {
		a.statistics[bctx.seriesID].Preempted += 1
		// We don't save empty series points in this case.
		return err, nil
		// return // success - nothing else to do
	}

	// At this point, we know:
	//
	// 1. We're building data for the `[from, to]` timeframe.
	// 2. We're building data for the search `query`.
	//
	// We need a way to find out in that historical timeframe what the total # of results was.
	// There are only two ways to do that:
	//
	// 1. Run `type:diff` searches, this would give us matching lines added/removed/changed over
	//    time. To use this, we would need to ensure we *start* looking for historical data at the
	//    very first commit in the repo, and keep a running tally of added/removed/changed lines -
	//    this requires a lot of book-keeping.
	// 2. Choose some commits in the timeframe `[from, to]` (or, if none exist in that timeframe,
	//    whatever commit is closest) and perform a live/unindexed search for that `repo:<repo>@commit`
	//    which will effectively search the repo at that point in time.
	//
	// We do the 2nd, and start by trying to locate the commit most recent to the start of the
	// timeframe we're trying to fill in historical data for.
	// If we have a revision already derived from the execution plan, we will use that revision. Otherwise we will
	// look it up from gitserver.
	var revision string
	recentCommits, err := a.gitFindRecentCommit(ctx, bctx.repoName, bctx.execution.RecordingTime)
	if err != nil {
		if errors.HasType(err, &gitdomain.RevisionNotFoundError{}) || gitdomain.IsRepoNotExist(err) {
			return // no error - repo may not be cloned yet (or not even pushed to code host yet)
		}
		err = errors.Append(err, errors.Wrap(err, "FindNearestCommit"))
		return
	}
	var nearestCommit *gitdomain.Commit
	if len(recentCommits) > 0 {
		nearestCommit = recentCommits[0]
	}
	if nearestCommit == nil {
		log15.Error("null commit", "repo_id", bctx.id, "series_id", bctx.series.SeriesID, "from", bctx.execution.RecordingTime)
		a.statistics[bctx.seriesID].Errored += 1
		return // repository has no commits / is empty. Maybe not yet pushed to code host.
	}
	if nearestCommit.Committer == nil {
		log15.Error("null committer", "repo_id", bctx.id, "series_id", bctx.series.SeriesID, "from", bctx.execution.RecordingTime)
		a.statistics[bctx.seriesID].Errored += 1
		return
	}
	log15.Debug("nearest_commit", "repo_id", bctx.id, "series_id", bctx.series.SeriesID, "from", bctx.execution.RecordingTime, "revhash", nearestCommit.ID.Short(), "time", nearestCommit.Committer.Date)
	revision = string(nearestCommit.ID)

	if len(bctx.execution.Revision) > 0 && bctx.execution.Revision != revision {
		log15.Warn("[historical_enqueuer] revision mismatch from commit index", "indexRevision", bctx.execution.Revision, "fetchedRevision", revision, "repoName", bctx.repoName, "repo_id", bctx.id, "before", bctx.execution.RecordingTime)
	}

	// Construct the search query that will generate data for this repository and time (revision) tuple.
	var newQueryStr string
	modifiedQuery, err := querybuilder.SingleRepoQuery(querybuilder.BasicQuery(query), repoName, revision, querybuilder.CodeInsightsQueryDefaults(len(bctx.series.Repositories) == 0))
	if err != nil {
		err = errors.Append(err, errors.Wrap(err, "SingleRepoQuery"))
		return
	}
	newQueryStr = modifiedQuery.String()
	if bctx.series.GroupBy != nil {
		computeQuery, computeErr := querybuilder.ComputeInsightCommandQuery(modifiedQuery, querybuilder.MapType(*bctx.series.GroupBy))
		if computeErr != nil {
			err = errors.Append(err, errors.Wrap(err, "ComputeInsightCommandQuery"))
			return
		}
		newQueryStr = computeQuery.String()
	}

	job = queryrunner.ToQueueJob(bctx.execution, bctx.seriesID, newQueryStr, priority.Unindexed, priority.FromTimeInterval(bctx.execution.RecordingTime, bctx.series.CreatedAt))
	return err, job
<<<<<<< HEAD
=======
}

// cachedGitFirstEverCommit is a simple in-memory cache for gitFirstEverCommit calls. It does so
// using a map, and entries are never evicted because they are expected to be small and in general
// unchanging.
type cachedGitFirstEverCommit struct {
	impl func(ctx context.Context, db database.DB, repoName api.RepoName) (*gitdomain.Commit, error)

	mu    sync.Mutex
	cache map[api.RepoName]*gitdomain.Commit
}

func (c *cachedGitFirstEverCommit) gitFirstEverCommit(ctx context.Context, db database.DB, repoName api.RepoName) (*gitdomain.Commit, error) {
	c.mu.Lock()
	defer c.mu.Unlock()
	if c.cache == nil {
		c.cache = map[api.RepoName]*gitdomain.Commit{}
	}
	if cached, ok := c.cache[repoName]; ok {
		return cached, nil
	}
	entry, err := c.impl(ctx, db, repoName)
	if err != nil {
		return nil, err
	}
	c.cache[repoName] = entry
	return entry, nil
}

func makeRecordings(times []time.Time, snapshot bool) []itypes.RecordingTime {
	recordings := make([]itypes.RecordingTime, 0, len(times))
	for _, t := range times {
		recordings = append(recordings, itypes.RecordingTime{Snapshot: snapshot, Timestamp: t})
	}
	return recordings
>>>>>>> 62fe752c
}<|MERGE_RESOLUTION|>--- conflicted
+++ resolved
@@ -4,6 +4,7 @@
 	"context"
 	"encoding/json"
 	"strings"
+	"sync"
 	"time"
 
 	"github.com/inconshreveable/log15"
@@ -727,8 +728,6 @@
 
 	job = queryrunner.ToQueueJob(bctx.execution, bctx.seriesID, newQueryStr, priority.Unindexed, priority.FromTimeInterval(bctx.execution.RecordingTime, bctx.series.CreatedAt))
 	return err, job
-<<<<<<< HEAD
-=======
 }
 
 // cachedGitFirstEverCommit is a simple in-memory cache for gitFirstEverCommit calls. It does so
@@ -764,5 +763,4 @@
 		recordings = append(recordings, itypes.RecordingTime{Snapshot: snapshot, Timestamp: t})
 	}
 	return recordings
->>>>>>> 62fe752c
 }