--- conflicted
+++ resolved
@@ -1027,21 +1027,12 @@
 	return nil
 }
 
-<<<<<<< HEAD
-func v2HistoricFill(ctx context.Context, deprecateJustInTime bool, series types.InsightSeries, tx *store.InsightStore, backfillScheulder *scheduler.Scheduler) error {
-	if len(series.Repositories) > 0 && !deprecateJustInTime {
-		return nil
-	}
-	backfillScheulder = backfillScheulder.With(tx)
-	_, err := backfillScheulder.InitialBackfill(ctx, series)
-=======
 func v2HistoricFill(ctx context.Context, deprecateJustInTime bool, series types.InsightSeries, tx *store.InsightStore, backfillScheduler *scheduler.Scheduler) error {
 	if len(series.Repositories) > 0 && !deprecateJustInTime {
 		return nil
 	}
 	backfillScheduler = backfillScheduler.With(tx)
 	_, err := backfillScheduler.InitialBackfill(ctx, series)
->>>>>>> 53142e9d
 	if err != nil {
 		return errors.Wrap(err, "scheduler.InitialBackfill")
 	}
