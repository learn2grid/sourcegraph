package scheduler

import (
	"context"
	"fmt"
	"time"

	"github.com/keegancsmith/sqlf"
	"github.com/sourcegraph/log"

	"github.com/sourcegraph/sourcegraph/enterprise/internal/insights/discovery"
	"github.com/sourcegraph/sourcegraph/enterprise/internal/insights/priority"
	"github.com/sourcegraph/sourcegraph/enterprise/internal/insights/store"
	"github.com/sourcegraph/sourcegraph/internal/api"
	"github.com/sourcegraph/sourcegraph/internal/workerutil"
	"github.com/sourcegraph/sourcegraph/internal/workerutil/dbworker"
	dbworkerstore "github.com/sourcegraph/sourcegraph/internal/workerutil/dbworker/store"
	"github.com/sourcegraph/sourcegraph/lib/errors"
)

// newBackfillHandler - Handles backfill that are in the "new" state
// The new state is the initial state post creation of a series.  This handler is responsible only for determining the work
// that needs to be completed to backfill this series.  It then requeues the backfill record into "processing" to perform the actual backfill work.
type newBackfillHandler struct {
	workerStore   dbworkerstore.Store
	backfillStore *BackfillStore
	seriesReader  SeriesReader
	repoIterator  discovery.SeriesRepoIterator
	costAnalyzer  priority.QueryAnalyzer
}

// makeNewBackfillWorker makes a new Worker, Resetter and Store to handle the queue of Backfill jobs that are in the state of "New"
func makeNewBackfillWorker(ctx context.Context, config JobMonitorConfig) (*workerutil.Worker, *dbworker.Resetter, dbworkerstore.Store) {
	insightsDB := config.InsightsDB
	backfillStore := newBackfillStore(insightsDB)

	name := "backfill_new_backfill_worker"

	workerStore := dbworkerstore.NewWithMetrics(insightsDB.Handle(), dbworkerstore.Options{
		Name:              fmt.Sprintf("%s_store", name),
		TableName:         "insights_background_jobs",
		ViewName:          "insights_jobs_backfill_new",
		ColumnExpressions: baseJobColumns,
		Scan:              dbworkerstore.BuildWorkerScan(scanBaseJob),
		OrderByExpression: sqlf.Sprintf("id"), // todo
		MaxNumResets:      100,
		StalledMaxAge:     time.Second * 30,
	}, config.ObsContext)

	task := newBackfillHandler{
		workerStore:   workerStore,
		backfillStore: backfillStore,
		seriesReader:  store.NewInsightStore(insightsDB),
<<<<<<< HEAD
		repoIterator:  discovery.NewSeriesRepoIterator(config.AllRepoIterator, config.RepoStore),
=======
		repoIterator:  discovery.NewSeriesRepoIterator(nil, config.RepoStore), // TODO add in a real all repos iterator
>>>>>>> 9dcb6cea
	}

	worker := dbworker.NewWorker(ctx, workerStore, &task, workerutil.WorkerOptions{
		Name:        name,
		NumHandlers: 1,
		Interval:    5 * time.Second,
		Metrics:     workerutil.NewMetrics(config.ObsContext, name),
	})

	resetter := dbworker.NewResetter(log.Scoped("BackfillNewResetter", ""), workerStore, dbworker.ResetterOptions{
		Name:     fmt.Sprintf("%s_resetter", name),
		Interval: time.Second * 20,
		Metrics:  *dbworker.NewMetrics(config.ObsContext, name),
	})

	return worker, resetter, workerStore
}

var _ workerutil.Handler = &newBackfillHandler{}

func (h *newBackfillHandler) Handle(ctx context.Context, logger log.Logger, record workerutil.Record) (err error) {
	logger.Info("newBackfillHandler called", log.Int("recordId", record.RecordID()))
	job, ok := record.(*BaseJob)
	if !ok {
		return errors.New("invalid job received")
	}
	// setup transactions

	tx, err := h.backfillStore.Transact(ctx)
	if err != nil {
		return err
	}
	defer func() { err = tx.Done(err) }()

	// load backfill and series
	backfill, err := tx.loadBackfill(ctx, job.backfillId)
	if err != nil {
		return errors.Wrap(err, "loadBackfill")
	}
	series, err := h.seriesReader.GetDataSeriesByID(ctx, backfill.SeriesId)
	if err != nil {
		return errors.Wrap(err, "GetDataSeriesByID")
	}

	// set backfill repo scope
	repoIds := []int32{}
	reposIterator, err := h.repoIterator.ForSeries(ctx, series)
	if err != nil {
		return errors.Wrap(err, "repoIterator.SeriesRepoIterator")
	}
	err = reposIterator.ForEach(ctx, func(repoName string, id api.RepoID) error {
		repoIds = append(repoIds, int32(id))
		return nil
	})
	if err != nil {
		return errors.Wrap(err, "reposIterator.ForEach")
	}

	// TODO: use query costing
	backfill, err = backfill.SetScope(ctx, tx, repoIds, 0)
	if err != nil {
		return errors.Wrap(err, "backfill.SetScope")
	}

	// update series state
	err = backfill.setState(ctx, tx, BackfillStateProcessing)
	if err != nil {
		return errors.Wrap(err, "backfill.setState")
	}

	// enqueue backfill for next step in processing
	err = enqueueBackfill(ctx, tx.Handle(), backfill)
	if err != nil {
		return errors.Wrap(err, "backfill.enqueueBackfill")
	}
	// We have to manually manipulate the queue record here to ensure that the new job is written in the same tx
	// that this job is marked complete. This is how we will ensure there is no desync if the mark complete operation
	// fails after we've already queued up a new job.
	_, err = h.workerStore.MarkComplete(ctx, record.RecordID(), dbworkerstore.MarkFinalOptions{})
	if err != nil {
		return errors.Wrap(err, "backfill.MarkComplete")
	}
	return err
}<|MERGE_RESOLUTION|>--- conflicted
+++ resolved
@@ -51,11 +51,7 @@
 		workerStore:   workerStore,
 		backfillStore: backfillStore,
 		seriesReader:  store.NewInsightStore(insightsDB),
-<<<<<<< HEAD
 		repoIterator:  discovery.NewSeriesRepoIterator(config.AllRepoIterator, config.RepoStore),
-=======
-		repoIterator:  discovery.NewSeriesRepoIterator(nil, config.RepoStore), // TODO add in a real all repos iterator
->>>>>>> 9dcb6cea
 	}
 
 	worker := dbworker.NewWorker(ctx, workerStore, &task, workerutil.WorkerOptions{
