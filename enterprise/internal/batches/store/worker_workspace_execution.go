package store

import (
	"context"
	"database/sql"
	"encoding/json"
	"time"

	"github.com/graph-gophers/graphql-go/relay"
	"github.com/keegancsmith/sqlf"

	"github.com/sourcegraph/log"

	btypes "github.com/sourcegraph/sourcegraph/enterprise/internal/batches/types"
	"github.com/sourcegraph/sourcegraph/internal/actor"
	"github.com/sourcegraph/sourcegraph/internal/database"
	"github.com/sourcegraph/sourcegraph/internal/database/basestore"
	"github.com/sourcegraph/sourcegraph/internal/observation"
	"github.com/sourcegraph/sourcegraph/internal/workerutil"
	dbworkerstore "github.com/sourcegraph/sourcegraph/internal/workerutil/dbworker/store"
	batcheslib "github.com/sourcegraph/sourcegraph/lib/batches"
	"github.com/sourcegraph/sourcegraph/lib/batches/execution"
	"github.com/sourcegraph/sourcegraph/lib/batches/execution/cache"
	"github.com/sourcegraph/sourcegraph/lib/batches/git"
	"github.com/sourcegraph/sourcegraph/lib/errors"
)

// batchSpecWorkspaceExecutionJobStalledJobMaximumAge is the maximum allowable
// duration between updating the state of a job as "processing" and locking the
// record during processing. An unlocked row that is marked as processing
// likely indicates that the executor that dequeued the job has died. There
// should be a nearly-zero delay between these states during normal operation.
const batchSpecWorkspaceExecutionJobStalledJobMaximumAge = time.Second * 25

// batchSpecWorkspaceExecutionJobMaximumNumResets is the maximum number of
// times a job can be reset. If a job's failed attempts counter reaches this
// threshold, it will be moved into "failed" rather than "queued" on its next
// reset.
const batchSpecWorkspaceExecutionJobMaximumNumResets = 3

var batchSpecWorkspaceExecutionWorkerStoreOptions = dbworkerstore.Options{
	Name:              "batch_spec_workspace_execution_worker_store",
	TableName:         "batch_spec_workspace_execution_jobs",
	ColumnExpressions: batchSpecWorkspaceExecutionJobColumnsWithNullQueue.ToSqlf(),
	Scan: func(rows *sql.Rows, err error) (workerutil.Record, bool, error) {
		return scanFirstBatchSpecWorkspaceExecutionJob(rows, err)
	},
	OrderByExpression: sqlf.Sprintf("batch_spec_workspace_execution_jobs.place_in_global_queue"),
	StalledMaxAge:     batchSpecWorkspaceExecutionJobStalledJobMaximumAge,
	MaxNumResets:      batchSpecWorkspaceExecutionJobMaximumNumResets,
	// Explicitly disable retries.
	MaxNumRetries: 0,

	// This view ranks jobs from different users in a round-robin fashion
	// so that no single user can clog the queue.
	ViewName: "batch_spec_workspace_execution_jobs_with_rank batch_spec_workspace_execution_jobs",
}

type BatchSpecWorkspaceExecutionWorkerStore interface {
	dbworkerstore.Store

	FetchCanceled(ctx context.Context, executorName string) (canceledIDs []int, err error)
}

// NewBatchSpecWorkspaceExecutionWorkerStore creates a dbworker store that
// wraps the batch_spec_workspace_execution_jobs table.
func NewBatchSpecWorkspaceExecutionWorkerStore(handle basestore.TransactableHandle, observationContext *observation.Context) BatchSpecWorkspaceExecutionWorkerStore {
	return &batchSpecWorkspaceExecutionWorkerStore{
		Store:              dbworkerstore.NewWithMetrics(handle, batchSpecWorkspaceExecutionWorkerStoreOptions, observationContext),
		observationContext: observationContext,
		logger:             log.Scoped("batch-spec-workspace-execution-worker-store", "The worker store backing the executor queue for Batch Changes"),
	}
}

var _ dbworkerstore.Store = &batchSpecWorkspaceExecutionWorkerStore{}

// batchSpecWorkspaceExecutionWorkerStore is a thin wrapper around
// dbworkerstore.Store that allows us to extract information out of the
// ExecutionLogEntry field and persisting it to separate columns when marking a
// job as complete.
type batchSpecWorkspaceExecutionWorkerStore struct {
	dbworkerstore.Store

	logger log.Logger

	observationContext *observation.Context
}

func (s *batchSpecWorkspaceExecutionWorkerStore) FetchCanceled(ctx context.Context, executorName string) (canceledIDs []int, err error) {
	batchesStore := New(database.NewDBWith(s.logger, s.Store), s.observationContext, nil)

	t := true
	cs, err := batchesStore.ListBatchSpecWorkspaceExecutionJobs(ctx, ListBatchSpecWorkspaceExecutionJobsOpts{
		Cancel:         &t,
		State:          btypes.BatchSpecWorkspaceExecutionJobStateProcessing,
		WorkerHostname: executorName,
		ExcludeRank:    true,
	})
	if err != nil {
		return nil, err
	}

	ids := make([]int, 0, len(cs))
	for _, c := range cs {
		ids = append(ids, c.RecordID())
	}
	return ids, nil
}

type markFinal func(ctx context.Context, tx dbworkerstore.Store) (_ bool, err error)

func (s *batchSpecWorkspaceExecutionWorkerStore) markFinal(ctx context.Context, id int, fn markFinal) (ok bool, err error) {
	batchesStore := New(database.NewDBWith(s.logger, s.Store), s.observationContext, nil)
	tx, err := batchesStore.Transact(ctx)
	if err != nil {
		return false, err
	}
	defer func() {
		// If no matching record was found, revert the tx.
		if !ok && err == nil {
			tx.Done(errors.New("record not found"))
			return
		}
		// If we failed to mark the job as final, we fall back to the
		// non-wrapped functions so that the job does get marked as
		// final/errored if, e.g., parsing the logs failed.
		err = tx.Done(err)
		if err != nil {
			s.logger.Error("marking job as final failed, falling back to base method", log.Int("id", id), log.Error(err))
			// Note: we don't use the transaction.
			ok, err = fn(ctx, s.Store)
		}
	}()

<<<<<<< HEAD
	job, err := tx.GetBatchSpecWorkspaceExecutionJob(ctx, GetBatchSpecWorkspaceExecutionJobOpts{ID: int64(id)})
=======
	job, err := tx.GetBatchSpecWorkspaceExecutionJob(ctx, GetBatchSpecWorkspaceExecutionJobOpts{ID: int64(id), ExcludeRank: true})
>>>>>>> f5563418
	if err != nil {
		return false, err
	}

	events, err := logEventsFromLogEntries(job.ExecutionLogs)
	if err != nil {
		return false, err
	}

	stepResults, err := extractCacheEntries(events)
	if err != nil {
		return false, err
	}

	workspace, err := tx.GetBatchSpecWorkspace(ctx, GetBatchSpecWorkspaceOpts{ID: job.BatchSpecWorkspaceID})
	if err != nil {
		return false, err
	}

	spec, err := tx.GetBatchSpec(ctx, GetBatchSpecOpts{ID: workspace.BatchSpecID})
	if err != nil {
		return false, err
	}

	if err := storeCacheResults(ctx, tx, stepResults, spec.UserID); err != nil {
		return false, err
	}

	return fn(ctx, s.Store.With(tx))
}

func (s *batchSpecWorkspaceExecutionWorkerStore) MarkErrored(ctx context.Context, id int, failureMessage string, options dbworkerstore.MarkFinalOptions) (_ bool, err error) {
	return s.markFinal(ctx, id, func(ctx context.Context, tx dbworkerstore.Store) (bool, error) {
		return tx.MarkErrored(ctx, id, failureMessage, options)
	})
}

func (s *batchSpecWorkspaceExecutionWorkerStore) MarkFailed(ctx context.Context, id int, failureMessage string, options dbworkerstore.MarkFinalOptions) (_ bool, err error) {
	return s.markFinal(ctx, id, func(ctx context.Context, tx dbworkerstore.Store) (bool, error) {
		return tx.MarkFailed(ctx, id, failureMessage, options)
	})
}

func (s *batchSpecWorkspaceExecutionWorkerStore) MarkComplete(ctx context.Context, id int, options dbworkerstore.MarkFinalOptions) (ok bool, err error) {
	batchesStore := New(database.NewDBWith(s.logger, s.Store), s.observationContext, nil)

	tx, err := batchesStore.Transact(ctx)
	if err != nil {
		return false, err
	}
	defer func() {
		// If no matching record was found, revert the tx.
		// We don't want to persist side-effects.
		if !ok && err == nil {
			tx.Done(errors.New("record not found"))
			return
		}
		// If we failed to mark the job as completed, we fall back to the
		// non-wrapped store method so that the job is marked as
		// failed if, e.g., parsing the logs failed.
		err = tx.Done(err)
		if err != nil {
			s.logger.Error("Marking job complete failed, falling back to failure", log.Int("id", id), log.Error(err))
			// Note: we don't use the transaction.
			ok, err = s.Store.MarkFailed(ctx, id, err.Error(), options)
		}
	}()

	job, err := tx.GetBatchSpecWorkspaceExecutionJob(ctx, GetBatchSpecWorkspaceExecutionJobOpts{ID: int64(id), ExcludeRank: true})
	if err != nil {
		return false, errors.Wrap(err, "loading batch spec workspace execution job")
	}

	workspace, err := tx.GetBatchSpecWorkspace(ctx, GetBatchSpecWorkspaceOpts{ID: job.BatchSpecWorkspaceID})
	if err != nil {
		return false, errors.Wrap(err, "loading batch spec workspace")
	}

	batchSpec, err := tx.GetBatchSpec(ctx, GetBatchSpecOpts{ID: workspace.BatchSpecID})
	if err != nil {
		return false, errors.Wrap(err, "loading batch spec")
	}

	events, err := logEventsFromLogEntries(job.ExecutionLogs)
	if err != nil {
		return false, errors.Wrap(err, "logEventsFromLogEntries")
	}

	// Impersonate as the user to ensure the repo is still accessible by them.
	ctx = actor.WithActor(ctx, actor.FromUser(batchSpec.UserID))
	repo, err := tx.Repos().Get(ctx, workspace.RepoID)
	if err != nil {
		return false, errors.Wrap(err, "failed to validate repo access")
	}

	stepResults, err := extractCacheEntries(events)
	if err != nil {
		return false, errors.Wrap(err, "failed to extract cache entries")
	}

	// This is a hard-error, every execution must emit at least one of them.
	if len(stepResults) == 0 {
		return false, errors.New("found no step results")
	}

	if err := storeCacheResults(ctx, tx, stepResults, batchSpec.UserID); err != nil {
		return false, err
	}

	// Find the result for the last step. This is the one we'll be building the execution
	// result from.
	var latestStepResult *batcheslib.CacheAfterStepResultMetadata = stepResults[0]
	for _, r := range stepResults {
		if r.Value.StepIndex > latestStepResult.Value.StepIndex {
			latestStepResult = r
		}
	}

	// Convert step result to execution result:
	changes, err := git.ChangesInDiff([]byte(latestStepResult.Value.Diff))
	if err != nil {
		return false, errors.Wrap(err, "parsing cached step diff")
	}
	execResult := execution.Result{
		Outputs:      latestStepResult.Value.Outputs,
		Diff:         latestStepResult.Value.Diff,
		ChangedFiles: &changes,
		Path:         workspace.Path,
	}

	rawSpecs, err := cache.ChangesetSpecsFromCache(
		batchSpec.Spec,
		batcheslib.Repository{
			ID:          string(relay.MarshalID("Repository", repo.ID)),
			Name:        string(repo.Name),
			BaseRef:     workspace.Branch,
			BaseRev:     workspace.Commit,
			FileMatches: workspace.FileMatches,
		},
		execResult,
	)
	if err != nil {
		return false, errors.Wrap(err, "failed to build changeset specs from cache")
	}

	var specs []*btypes.ChangesetSpec
	for _, rawSpec := range rawSpecs {
		changesetSpec, err := btypes.NewChangesetSpecFromSpec(rawSpec)
		if err != nil {
			return false, errors.Wrap(err, "failed to build db changeset specs")
		}
		changesetSpec.BatchSpecID = batchSpec.ID
		changesetSpec.RepoID = repo.ID
		changesetSpec.UserID = batchSpec.UserID

		specs = append(specs, changesetSpec)
	}

	changesetSpecIDs := []int64{}
	if len(specs) > 0 {
		if err := tx.CreateChangesetSpec(ctx, specs...); err != nil {
			return false, errors.Wrap(err, "failed to store changeset specs")
		}
		for _, spec := range specs {
			changesetSpecIDs = append(changesetSpecIDs, spec.ID)
		}
	}

	if err = s.setChangesetSpecIDs(ctx, tx, job.BatchSpecWorkspaceID, changesetSpecIDs); err != nil {
		return false, errors.Wrap(err, "setChangesetSpecIDs")
	}

	return s.Store.With(tx).MarkComplete(ctx, id, options)
}

func (s *batchSpecWorkspaceExecutionWorkerStore) setChangesetSpecIDs(ctx context.Context, tx *Store, batchSpecWorkspaceID int64, changesetSpecIDs []int64) error {
	// Marshal changeset spec IDs for database JSON column.
	m := make(map[int64]struct{}, len(changesetSpecIDs))
	for _, id := range changesetSpecIDs {
		m[id] = struct{}{}
	}
	marshaledIDs, err := json.Marshal(m)
	if err != nil {
		return err
	}

	// Set changeset_spec_ids on the batch_spec_workspace.
	res, err := tx.ExecResult(ctx, sqlf.Sprintf(setChangesetSpecIDsOnBatchSpecWorkspaceQueryFmtstr, marshaledIDs, batchSpecWorkspaceID))
	if err != nil {
		return err
	}

	c, err := res.RowsAffected()
	if err != nil {
		return err
	}

	if c != 1 {
		return errors.New("incorrect number of batch_spec_workspaces updated")
	}

	return nil
}

const setChangesetSpecIDsOnBatchSpecWorkspaceQueryFmtstr = `
-- source: enterprise/internal/batches/store/worker_workspace_execution.go:setChangesetSpecIDs
UPDATE
	batch_spec_workspaces
SET
	changeset_spec_ids = %s
WHERE id = %s
`

// storeCacheResults builds DB cache entries for all the results and store them using the given tx.
func storeCacheResults(ctx context.Context, tx *Store, results []*batcheslib.CacheAfterStepResultMetadata, userID int32) error {
	for _, result := range results {
		value, err := json.Marshal(&result.Value)
		if err != nil {
			return errors.Wrap(err, "failed to marshal cache entry")
		}
		entry := &btypes.BatchSpecExecutionCacheEntry{
			Key:    result.Key,
			Value:  string(value),
			UserID: userID,
		}

		if err := tx.CreateBatchSpecExecutionCacheEntry(ctx, entry); err != nil {
			return errors.Wrap(err, "failed to save cache entry")
		}
	}

	return nil
}

func extractCacheEntries(events []*batcheslib.LogEvent) (cacheEntries []*batcheslib.CacheAfterStepResultMetadata, err error) {
	for _, e := range events {
		if e.Operation == batcheslib.LogEventOperationCacheAfterStepResult {
			m, ok := e.Metadata.(*batcheslib.CacheAfterStepResultMetadata)
			if !ok {
				return nil, errors.Newf("invalid log data, expected *batcheslib.CacheAfterStepResultMetadata got %T", e.Metadata)
			}

			cacheEntries = append(cacheEntries, m)
		}
	}

	return cacheEntries, nil
}

var ErrNoSrcCLILogEntry = errors.New("no src-cli log entry found in execution logs")

func logEventsFromLogEntries(logs []workerutil.ExecutionLogEntry) ([]*batcheslib.LogEvent, error) {
	if len(logs) < 1 {
		return nil, errors.Newf("job has no execution logs")
	}

	var (
		entry workerutil.ExecutionLogEntry
		found bool
	)

	for _, e := range logs {
		if e.Key == "step.src.0" {
			entry = e
			found = true
			break
		}
	}
	if !found {
		return nil, ErrNoSrcCLILogEntry
	}

	return btypes.ParseJSONLogsFromOutput(entry.Out), nil
}<|MERGE_RESOLUTION|>--- conflicted
+++ resolved
@@ -132,11 +132,7 @@
 		}
 	}()
 
-<<<<<<< HEAD
-	job, err := tx.GetBatchSpecWorkspaceExecutionJob(ctx, GetBatchSpecWorkspaceExecutionJobOpts{ID: int64(id)})
-=======
 	job, err := tx.GetBatchSpecWorkspaceExecutionJob(ctx, GetBatchSpecWorkspaceExecutionJobOpts{ID: int64(id), ExcludeRank: true})
->>>>>>> f5563418
 	if err != nil {
 		return false, err
 	}
