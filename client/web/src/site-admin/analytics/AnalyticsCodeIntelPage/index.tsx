--- conflicted
+++ resolved
@@ -122,11 +122,7 @@
                     minPerItem: 0.5,
                     value: inAppEvents.summary.totalCount,
                     description:
-<<<<<<< HEAD
-                        'In app code navigation supports developers finding the impact of a change by listing references and finding definitions to reference.',
-=======
                         'In app code navigation supports developers finding the impact of a change or code to reuse by listing references and finding definitions.',
->>>>>>> 266e7288
                 },
                 {
                     label: 'Code intel on code hosts <br/> via the browser extension',
