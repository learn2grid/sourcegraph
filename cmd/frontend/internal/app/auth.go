package app

import (
	"context"
	"encoding/json"
	"errors"
	"net/http"
	"net/url"
	"time"

	"encoding/base64"

	"golang.org/x/oauth2"
	"sourcegraph.com/sourcegraph/sourcegraph/cmd/frontend/internal/app/invite"
	"sourcegraph.com/sourcegraph/sourcegraph/cmd/frontend/internal/app/tracking"
	"sourcegraph.com/sourcegraph/sourcegraph/cmd/frontend/internal/auth0"
	"sourcegraph.com/sourcegraph/sourcegraph/cmd/frontend/internal/session"
	"sourcegraph.com/sourcegraph/sourcegraph/pkg/actor"
	sourcegraph "sourcegraph.com/sourcegraph/sourcegraph/pkg/api"
	"sourcegraph.com/sourcegraph/sourcegraph/pkg/conf"
	"sourcegraph.com/sourcegraph/sourcegraph/pkg/errcode"
	store "sourcegraph.com/sourcegraph/sourcegraph/pkg/localstore"
)

type oauthCookie struct {
	Nonce       string
	RedirectURL string
	ReturnTo    string
	ReturnToNew string
}

func auth0ConfigWithRedirectURL(redirectURL string) *oauth2.Config {
	config := *auth0.Config
	// RedirectURL is checked by Auth0 against a whitelist so it can't be spoofed.
	config.RedirectURL = redirectURL
	return &config
}

func ServeAuth0SignIn(w http.ResponseWriter, r *http.Request) (err error) {
	cookie := &oauthCookie{
		Nonce:       "",                   // the empty default value is not accepted unless impersonating
		RedirectURL: conf.AppURL.String(), // impersonation does not allow this to be empty
		ReturnTo:    "/",
		ReturnToNew: "/",
	}
	if c, err := r.Cookie("oauth"); err == nil {
		cookieJSON, err := base64.URLEncoding.DecodeString(c.Value)
		if err != nil {
			return err
		}
		if err := json.Unmarshal(cookieJSON, cookie); err != nil {
			return err
		}
	}
	http.SetCookie(w, &http.Cookie{
		Name:   "oauth",
		Path:   "/",
		MaxAge: -1,
	})

	code := r.URL.Query().Get("code")
	token, err := auth0ConfigWithRedirectURL(cookie.RedirectURL).Exchange(r.Context(), code)
	if err != nil {
		return err
	}
	if !token.Valid() {
		return &errcode.HTTPErr{Status: http.StatusForbidden, Err: errors.New("exchanging auth code yielded invalid OAuth2 token")}
	}

	info := auth0.User{}
	err = fetchAuth0UserInfo(r.Context(), token, &info)
	if err != nil {
		return err
	}

	username := r.URL.Query().Get("username")
	displayName := r.URL.Query().Get("displayName")
	if displayName == "" {
		displayName = username
	}

	dbUser, err := store.Users.GetByEmail(r.Context(), info.Email)
	if err != nil {
		if _, ok := err.(store.ErrUserNotFound); !ok {
			// Return all but "user not found" errors;
			// handle those by creating a db row.
			return err
		}
	}
	var userCreateErr error
	if dbUser == nil && username != "" {
		// We've not created a row in the users table for this user; add one.
		// If there is an error, we can continue to create the user session and redirect the user, but
		// we should include the error message to the client so they know e.g. that the username they've
		// requested is taken.
<<<<<<< HEAD
		dbUser, userCreateErr = store.Users.Create(info.UserID, info.Email, username, displayName, "", &info.Picture)
=======
		dbUser, userCreateErr = store.Users.Create(r.Context(), info.UserID, info.Email, username, displayName, &info.Picture)
>>>>>>> 8c41f572
	}

	actor := &actor.Actor{
		UID:             info.UserID,
		Login:           info.Nickname,
		Email:           info.Email,
		AvatarURL:       info.Picture,
		GitHubConnected: false, // TODO: Remove
	}

	// Write the session cookie.
	if err := session.StartNewSession(w, r, actor, time.Now().Add(28*24*time.Hour)); err != nil {
		return err
	}

	eventLabel := "CompletedAuth0SignIn"
	if !info.AppMetadata.DidLoginBefore {
		eventLabel = "SignupCompleted"
	}

	// Track user data in GCS
	if r.UserAgent() != "Sourcegraph e2etest-bot" {
		go tracking.TrackUser(actor, eventLabel)
	}

	returnTo := r.URL.Query().Get("returnTo")
	if returnTo == "" {
		returnTo = "/"
	}
	if dbUser == nil {
		returnTo = "/settings?backfill=true&returnTo=" + returnTo
		if userCreateErr != nil {
			errorCode := "err_unknown"
			if cerr, ok := userCreateErr.(store.ErrCannotCreateUser); ok {
				errorCode = cerr.Code()
			}
			returnTo = returnTo + "&error=" + errorCode
		}
	}

	userToken := r.URL.Query().Get("token")
	if dbUser != nil && userToken != "" {
		// Add editor beta tag for a new user that signs up, if they have been invited to an org.
		_, err := addEditorBetaTag(r.Context(), dbUser, userToken)
		if err != nil {
			return err
		}
	}

	if !info.AppMetadata.DidLoginBefore {
		if err := auth0.SetAppMetadata(r.Context(), info.UserID, "did_login_before", true); err != nil {
			return err
		}
		returnToURL, err := url.Parse(returnTo)
		if err != nil {
			return err
		}
		q := returnToURL.Query()
		q.Set("_event", eventLabel)
		returnToURL.RawQuery = q.Encode()
		http.Redirect(w, r, returnToURL.String(), http.StatusSeeOther)
	} else {
		// Add tracking info to returnTo URL.
		returnToURL, err := url.Parse(returnTo)
		if err != nil {
			return err
		}
		q := returnToURL.Query()
		q.Set("_event", eventLabel)
		returnToURL.RawQuery = q.Encode()
		http.Redirect(w, r, returnToURL.String(), http.StatusSeeOther)
	}

	return nil
}

// fetchAuth0UserInfo fetches Auth0 user info for token into v.
func fetchAuth0UserInfo(ctx context.Context, token *oauth2.Token, v interface{}) error {
	auth0Client := oauth2.NewClient(ctx, oauth2.StaticTokenSource(token))
	resp, err := auth0Client.Get("https://" + auth0.Domain + "/userinfo")
	if err != nil {
		return err
	}
	defer resp.Body.Close()
	return json.NewDecoder(resp.Body).Decode(&v)
}

func addEditorBetaTag(ctx context.Context, user *sourcegraph.User, tokenString string) (*sourcegraph.UserTag, error) {
	// 🚨 SECURITY: verify that the token is valid before adding editor-beta tag
	_, err := invite.ParseToken(tokenString)
	if err != nil {
		return nil, err
	}
	return store.UserTags.CreateIfNotExists(ctx, user.ID, "editor-beta")
}<|MERGE_RESOLUTION|>--- conflicted
+++ resolved
@@ -93,11 +93,7 @@
 		// If there is an error, we can continue to create the user session and redirect the user, but
 		// we should include the error message to the client so they know e.g. that the username they've
 		// requested is taken.
-<<<<<<< HEAD
-		dbUser, userCreateErr = store.Users.Create(info.UserID, info.Email, username, displayName, "", &info.Picture)
-=======
-		dbUser, userCreateErr = store.Users.Create(r.Context(), info.UserID, info.Email, username, displayName, &info.Picture)
->>>>>>> 8c41f572
+		dbUser, userCreateErr = store.Users.Create(r.Context(), info.UserID, info.Email, username, displayName, "", &info.Picture)
 	}
 
 	actor := &actor.Actor{
