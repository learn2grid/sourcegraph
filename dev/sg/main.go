package main

import (
	"context"
	"flag"
	"fmt"
	"os"
	"path/filepath"
	"time"

	"github.com/urfave/cli/v2"

	"github.com/sourcegraph/log"

	"github.com/sourcegraph/sourcegraph/dev/sg/internal/analytics"
	"github.com/sourcegraph/sourcegraph/dev/sg/internal/background"
	"github.com/sourcegraph/sourcegraph/dev/sg/internal/secrets"
	"github.com/sourcegraph/sourcegraph/dev/sg/internal/sgconf"
	"github.com/sourcegraph/sourcegraph/dev/sg/internal/std"
	"github.com/sourcegraph/sourcegraph/dev/sg/internal/usershell"
	"github.com/sourcegraph/sourcegraph/dev/sg/interrupt"
	"github.com/sourcegraph/sourcegraph/dev/sg/root"
	"github.com/sourcegraph/sourcegraph/lib/errors"
)

func main() {
	// Do not add initialization here, do all setup in sg.Before - this is a necessary
	// workaround because we don't have control over the bash completion flag, which is
	// part of urfave/cli internals.
	if os.Args[len(os.Args)-1] == "--generate-bash-completion" {
		bashCompletionsMode = true
	}

	if err := sg.RunContext(context.Background(), os.Args); err != nil {
		// We want to prefer an already-initialized std.Out no matter what happens,
		// because that can be configured (e.g. with '--disable-output-detection'). Only
		// if something went horribly wrong and std.Out is not yet initialized should we
		// attempt an initialization here.
		if std.Out == nil {
			std.Out = std.NewOutput(os.Stdout, false)
		}
		// Do not treat error message as a format string
		std.Out.WriteFailuref("%s", err.Error())
		os.Exit(1)
	}
}

var (
	BuildCommit = "dev"

	// configFile is the path to use with sgconf.Get - it must not be used before flag
	// initialization.
	configFile string
	// configOverwriteFile is the path to use with sgconf.Get - it must not be used before
	// flag initialization.
	configOverwriteFile string

	// Global verbose mode
	verbose bool

	// postInitHooks is useful for doing anything that requires flags to be set beforehand,
	// e.g. generating help text based on parsed config, and are called before any command
	// Action is executed. These should run quickly and must fail gracefully.
	//
	// Commands can register postInitHooks in an 'init()' function that appends to this
	// slice.
	postInitHooks []func(cmd *cli.Context)

	// bashCompletionsMode determines if we are in bash completion mode. In this mode,
	// sg should respond quickly, so most setup tasks (e.g. postInitHooks) are skipped.
	//
	// Do not run complicated tasks, etc. in Before or After hooks when in this mode.
	bashCompletionsMode bool
)

const sgBugReportTemplate = "https://github.com/sourcegraph/sourcegraph/issues/new?template=sg_bug.md"

// sg is the main sg CLI application.
//
//go:generate go run . help -full -output ./doc/dev/background-information/sg/reference.md
var sg = &cli.App{
	Usage:       "The Sourcegraph developer tool!",
	Description: "Learn more: https://docs.sourcegraph.com/dev/background-information/sg",
	Version:     BuildCommit,
	Compiled:    time.Now(),
	Flags: []cli.Flag{
		&cli.BoolFlag{
			Name:        "verbose",
			Usage:       "toggle verbose mode",
			Aliases:     []string{"v"},
			EnvVars:     []string{"SG_VERBOSE"},
			Value:       false,
			Destination: &verbose,
		},
		&cli.StringFlag{
			Name:        "config",
			Usage:       "load sg configuration from `file`",
			Aliases:     []string{"c"},
			EnvVars:     []string{"SG_CONFIG"},
			TakesFile:   true,
			Value:       sgconf.DefaultFile,
			Destination: &configFile,
		},
		&cli.StringFlag{
			Name:        "overwrite",
			Usage:       "load sg configuration from `file` that is gitignored and can be used to, for example, add credentials",
			Aliases:     []string{"o"},
			EnvVars:     []string{"SG_OVERWRITE"},
			TakesFile:   true,
			Value:       sgconf.DefaultOverwriteFile,
			Destination: &configOverwriteFile,
		},
		&cli.BoolFlag{
			Name:    "skip-auto-update",
			Usage:   "prevent sg from automatically updating itself",
			EnvVars: []string{"SG_SKIP_AUTO_UPDATE"},
			Value:   BuildCommit == "dev", // Default to skip in dev
		},
		&cli.BoolFlag{
			Name:    "disable-analytics",
			Usage:   "disable event logging (logged to '~/.sourcegraph/events')",
			EnvVars: []string{"SG_DISABLE_ANALYTICS"},
			Value:   BuildCommit == "dev", // Default to skip in dev
		},
		&cli.BoolFlag{
			Name:        "disable-output-detection",
			Usage:       "use fixed output configuration instead of detecting terminal capabilities",
			EnvVars:     []string{"SG_DISABLE_OUTPUT_DETECTION"},
			Destination: &std.DisableOutputDetection,
		},
	},
	Before: func(cmd *cli.Context) (err error) {
		// Add feedback flag to all commands and subcommands - we add this here, before
		// we exit in bashCompletionsMode, so that '--feedback' is available via
		// autocompletions.
		addFeedbackFlags(cmd.App.Commands)

		// All other setup pertains to running commands - to keep completions fast,
		// we skip all other setup when in bashCompletions mode.
		if bashCompletionsMode {
			return nil
		}

		var (
			start            = time.Now()
			disableAnalytics = cmd.Bool("disable-analytics")
		)

		// Let sg components register pre-interrupt hooks
		interrupt.Listen()

		// Configure global output
		std.Out = std.NewOutput(cmd.App.Writer, verbose)

		// Initialize context
		cmd.Context, err = usershell.Context(cmd.Context)
		if err != nil {
			std.Out.WriteWarningf("Unable to infer user shell context: " + err.Error())
		}
<<<<<<< HEAD
		cmd.Context = background.Context(cmd.Context)
=======
		cmd.Context = background.Context(cmd.Context, verbose)
>>>>>>> 266e7288
		interrupt.Register(func() { background.Wait(cmd.Context, std.Out) })

		// Set up analytics and hooks for each command.
		if !disableAnalytics {
			cmd.Context = analytics.WithContext(cmd.Context, cmd.App.Version)
			addAnalyticsHooks(start, []string{"sg"}, cmd.App.Commands)

			// Lots of setup happens in Before - we want to make sure anything that
			// happens here is tracked. We set this up here after setting up output and
			// some initial safe setup.
			defer func() {
				if p := recover(); p != nil {
					std.Out.WriteWarningf("Encountered panic - please open an issue with the command output:\n\t%s",
						sgBugReportTemplate)
					message := fmt.Sprintf("%v:\n%s", p, getRelevantStack())
					err = cli.NewExitError(message, 1)

					event := analytics.LogEvent(cmd.Context, "sg_before", nil, start, "panic")
					event.Properties["error_details"] = err.Error()
					analytics.Persist(cmd.Context, "sg", cmd.FlagNames())
				}
			}()
		}

		// Configure logger, for commands that use components that use loggers
		os.Setenv("SRC_DEVELOPMENT", "true")
		os.Setenv("SRC_LOG_FORMAT", "console")
		liblog := log.Init(log.Resource{Name: "sg"})
		interrupt.Register(func() { _ = liblog.Sync() })

		// Add autosuggestion hooks to commands with subcommands but no action
		addSuggestionHooks(cmd.App.Commands)

		// Validate configuration flags, which is required for sgconf.Get to work everywhere else.
		if configFile == "" {
			return errors.Newf("--config must not be empty")
		}
		if configOverwriteFile == "" {
			return errors.Newf("--overwrite must not be empty")
		}

		// Set up access to secrets
		secretsStore, err := loadSecrets()
		if err != nil {
			std.Out.WriteWarningf("failed to open secrets: %s", err)
		} else {
			cmd.Context = secrets.WithContext(cmd.Context, secretsStore)
		}

		// We always try to set this, since we often want to watch files, start commands, etc...
		if err := setMaxOpenFiles(); err != nil {
			std.Out.WriteWarningf("Failed to set max open files: %s", err)
		}

		// Check for updates, unless we are running update manually.
		if cmd.Args().First() != "update" {
			background.Run(cmd.Context, func(ctx context.Context, out *std.Output) {
				err := checkSgVersionAndUpdate(ctx, out, cmd.Bool("skip-auto-update"))
				if err != nil {
					out.WriteWarningf("update check: %s", err)
				}
			})
		}

		// Call registered hooks last
		for _, hook := range postInitHooks {
			hook(cmd)
		}

		return nil
	},
	After: func(cmd *cli.Context) error {
		if !bashCompletionsMode {
			// Wait for background jobs to finish up, iff not in autocomplete mode
			background.Wait(cmd.Context, std.Out)
		}

		return nil
	},
	Commands: []*cli.Command{
		// Common dev tasks
		startCommand,
		runCommand,
		ciCommand,
		testCommand,
		lintCommand,
		generateCommand,
		dbCommand,
		migrationCommand,
		insightsCommand,

		// Dev environment
		doctorCommand,
		secretCommand,
		setupCommand,

		// Company
		teammateCommand,
		rfcCommand,
		adrCommand,
		liveCommand,
		opsCommand,
		auditCommand,
		analyticsCommand,

		// Util
		helpCommand,
		feedbackCommand,
		versionCommand,
		updateCommand,
		installCommand,
		funkyLogoCommand,
	},
	ExitErrHandler: func(cmd *cli.Context, err error) {
		if err == nil {
			return
		}

		// Show help text only
		if errors.Is(err, flag.ErrHelp) {
			cli.ShowSubcommandHelpAndExit(cmd, 1)
		}

		// Render error
		errMsg := err.Error()
		if errMsg != "" {
			// Do not treat error message as a format string
			std.Out.WriteFailuref("%s", errMsg)
		}

		// Determine exit code
		if exitErr, ok := err.(cli.ExitCoder); ok {
			os.Exit(exitErr.ExitCode())
		}
		os.Exit(1)
	},

	CommandNotFound: suggestCommands,

	EnableBashCompletion:   true,
	UseShortOptionHandling: true,

	HideVersion:     true,
	HideHelpCommand: true,
}

func loadSecrets() (*secrets.Store, error) {
	homePath, err := root.GetSGHomePath()
	if err != nil {
		return nil, err
	}
	fp := filepath.Join(homePath, secrets.DefaultFile)
	return secrets.LoadFromFile(fp)
}<|MERGE_RESOLUTION|>--- conflicted
+++ resolved
@@ -157,11 +157,7 @@
 		if err != nil {
 			std.Out.WriteWarningf("Unable to infer user shell context: " + err.Error())
 		}
-<<<<<<< HEAD
-		cmd.Context = background.Context(cmd.Context)
-=======
 		cmd.Context = background.Context(cmd.Context, verbose)
->>>>>>> 266e7288
 		interrupt.Register(func() { background.Wait(cmd.Context, std.Out) })
 
 		// Set up analytics and hooks for each command.
